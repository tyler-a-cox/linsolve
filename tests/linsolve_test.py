--- conflicted
+++ resolved
@@ -126,10 +126,6 @@
         self.assertEqual(A.shape, (2,2,1))
         #np.testing.assert_equal(A.todense(), np.array([[1.,1],[1.,-1]]))
         np.testing.assert_equal(A, np.array([[[1.], [1]],[[1.],[-1]]]))
-<<<<<<< HEAD
-=======
-
->>>>>>> 9c2bc2c7
     #def test_get_AtAiAt(self):
     #    self.ls.prm_order = {'x':0,'y':1} # override random default ordering
     #    AtAiAt = self.ls.get_AtAiAt().squeeze()
