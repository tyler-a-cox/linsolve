'''Module providing high-level tools for linearizing and finding chi^2 minimizing 
solutions to systems of equations.

Solvers: LinearSolver, LogProductSolver, and LinProductSolver.

These generally follow the form:
> data = {'a1*x+b1*y': np.array([5.,7]), 'a2*x+b2*y': np.array([4.,6])}
> ls = LinearSolver(data, a1=1., b1=np.array([2.,3]), a2=2., b2=np.array([1.,2]))
> sol = ls.solve()

where equations are passed in as a dictionary where each key is a string
describing the equation (which is parsed according to python syntax) and each
value is the corresponding "measured" value of that equation.  Variable names
in equations are checked against keyword arguments to the solver to determine
if they are provided constants or parameters to be solved for.  Parameter anmes
and solutions are return are returned as key:value pairs in ls.solve().
Parallel instances of equations can be evaluated by providing measured values
as numpy arrays.  Constants can also be arrays that comply with standard numpy
broadcasting rules.  Finally, weighting is implemented through an optional wgts
dictionary that parallels the construction of data.

LinearSolver solves linear equations of the form 'a*x + b*y + c*z'.
LogProductSolver uses logrithms to linearize equations of the form 'x*y*z'.
LinProductSolver uses symbolic Taylor expansion to linearize equations of the
form 'x*y + y*z'.

For more detail on usage, see linsolve_example.ipynb
'''

import numpy as np
import ast
from scipy.sparse import lil_matrix, csr_matrix
import scipy.sparse.linalg
from copy import deepcopy

def ast_getterms(n):
    '''Convert an AST parse tree into a list of terms.  E.g. 'a*x1+b*x2' -> [[a,x1],[b,x2]]'''
    if type(n) is ast.Name: return [[n.id]]
    elif type(n) is ast.Num: return [[n.n]]
    elif type(n) is ast.Expression: return ast_getterms(n.body)
    elif type(n) is ast.UnaryOp:
        assert(type(n.op) is ast.USub)
        return [[-1]+ast_getterms(n.operand)[0]]
    elif type(n) is ast.BinOp:
        if type(n.op) is ast.Mult:
            return [ast_getterms(n.left)[0] + ast_getterms(n.right)[0]]
        elif type(n.op) is ast.Add: return ast_getterms(n.left) + ast_getterms(n.right)
        elif type(n.op) is ast.Sub: return ast_getterms(n.left) + [[-1] + ast_getterms(n.right)[0]]
        else: raise ValueError('Unsupported operation: %s' % str(n.op))
    else: raise ValueError('Unsupported: %s' % str(n))

def get_name(s, isconj=False):
    '''Parse variable names of form 'var_' as 'var' + conjugation.'''
    if not type(s) is str:
        if isconj: return str(s), False
        else: return str(s)
    if isconj: return s.rstrip('_'), s.endswith('_') # tag names ending in '_' for conj
    else: return s.rstrip('_') # parse 'name_' as 'name' + conj


class Constant:
<<<<<<< HEAD

    def __init__(self, name, **kwargs):
        '''Container for constants (which can be arrays) in linear equations.'''
=======
    '''Container for constants (which can be arrays) in linear equations.'''
    def __init__(self, name, constants):
>>>>>>> 822a0f62
        self.name = get_name(name)
        if type(name) is str: self.val = constants[self.name]
        else: self.val = name
        try: self.dtype = self.val.dtype
        except(AttributeError): self.dtype = type(self.val)
    def shape(self):
        try: return self.val.shape
        except(AttributeError): return ()
    def get_val(self, name=None):
        '''Return value of constant. Handles conj if name='varname_' is requested 
        instead of name='varname'.'''
        if name is not None and type(name) is str:
            name, conj = get_name(name, isconj=True)
            assert(self.name == name)
            if conj: return self.val.conjugate()
            else: return self.val
        else: return self.val


class Parameter:
    
    def __init__(self, name):
        '''Container for parameters that are to be solved for.'''
        self.name = get_name(name)

    def sparse_form(self, name, eqnum, prm_order, prefactor, re_im_split=True):
        xs,ys,vals = [], [], []
        # separated into real and imaginary parts iff one of the variables is conjugated with "_"
        if re_im_split: 
            name,conj = get_name(name, True)
            ordr,ordi = 2*prm_order[self.name], 2*prm_order[self.name]+1 
            cr,ci = prefactor.real, prefactor.imag
            i = 2*eqnum
            # (cr,ci) * (pr,pi) = (cr*pr-ci*pi, ci*pr+cr*pi)
            xs.append(i); ys.append(ordr); vals.append(cr) # real component
            xs.append(i+1); ys.append(ordr); vals.append(ci) # imag component
            if not conj:
                xs.append(i); ys.append(ordi); vals.append(-ci) # imag component
                xs.append(i+1); ys.append(ordi); vals.append(cr) # imag component
            else:
                xs.append(i); ys.append(ordi); vals.append(ci) # imag component
                xs.append(i+1); ys.append(ordi); vals.append(-cr) # imag component
        else:
            xs.append(eqnum); ys.append(prm_order[self.name]); vals.append(prefactor)
        return xs, ys, vals
    
    def get_sol(self, x, prm_order):
        '''Extract prm value from appropriate row of x solution.'''
        if x.shape[0] > len(prm_order): # detect that we are splitting up real and imaginary parts
            ordr,ordi = 2*prm_order[self.name], 2*prm_order[self.name]+1
            return {self.name: x[ordr] + np.complex64(1.0j)*x[ordi]}
        else: return {self.name: x[prm_order[self.name]]}


class LinearEquation:

    def __init__(self, val, **kwargs):
        '''Container for all prms and constants associated with a linear equation.'''
        self.val = val
        if type(val) is str:
            n = ast.parse(val, mode='eval')
            val = ast_getterms(n)
        self.wgts = kwargs.pop('wgts',np.float32(1.))
        self.has_conj = False
<<<<<<< HEAD
        self.process_terms(val, **kwargs)
    
    def process_terms(self, terms, **kwargs):
=======
        constants = kwargs.pop('constants', kwargs)
        self.process_terms(val, constants)
    def process_terms(self, terms, constants):
>>>>>>> 822a0f62
        '''Classify terms from parsed str as Constant or Parameter.'''
        self.consts, self.prms = {}, {}
        for term in terms:
            for t in term:
                try:
                    self.add_const(t, constants)
                except(KeyError): # must be a parameter then
                    p = Parameter(t)
                    self.has_conj |= get_name(t,isconj=True)[-1] # keep track if any prms are conj
                    self.prms[p.name] = p
        self.terms = self.order_terms(terms)
<<<<<<< HEAD
    
    def add_const(self, name, **kwargs):
        '''Manually add a constant of given name to internal list of contants. Value is drawn from kwargs.'''
=======
    def add_const(self, name, constants):
        '''Manually add a constant of given name to internal list of constants. Value is drawn from constants.'''
>>>>>>> 822a0f62
        n = get_name(name)
        if constants.has_key(n) and isinstance(constants[n], Constant): c = constants[n]
        else: c = Constant(name, constants) # raises KeyError if not a constant
        self.consts[c.name] = c
    
    def order_terms(self, terms):
        '''Reorder terms to obey (const1,const2,...,prm) ordering.'''
        def cmp(x,y):
            if self.prms.has_key(get_name(x)): return 1
            if self.prms.has_key(get_name(y)): return -1
            return 0
        for L in terms: L.sort(cmp)
        # Validate that each term has exactly 1 unsolved parameter.
        for t in terms:
            assert(self.prms.has_key(get_name(t[-1])))
            for ti in t[:-1]:
                assert(type(ti) is not str or self.consts.has_key(get_name(ti)))
        return terms

    def eval_consts(self, const_list, wgts=np.float32(1.)):
        '''Multiply out constants (and wgts) for placing in matrix.'''
        const_list = [self.consts[get_name(c)].get_val(c) for c in const_list]
        return wgts * reduce(lambda x,y: x*y, const_list, np.float32(1.))
        #return 1. * reduce(lambda x,y: x*y, const_list, 1.)

    def sparse_form(self, eqnum, prm_order, re_im_split=True):
        '''Returns the row and col information and the values of coefficients to build up 
        part of the sparse (CSR) reprentation of the A matrix corresponding to this equation.'''
        xs, ys, vals = [], [], []
        for term in self.terms:
            p = self.prms[get_name(term[-1])]
            f = self.eval_consts(term[:-1], self.wgts)
            if len(f.flatten()) == 1:
                x,y,val = p.sparse_form(term[-1], eqnum, prm_order, f, re_im_split)
            else:
                x,y,val = p.sparse_form(term[-1], eqnum, prm_order, f.flatten(), re_im_split)
            xs += x; ys += y; vals += val
        return xs, ys, vals
    
    def eval(self, sol):
        '''Given dict of parameter solutions, evaluate this equation.'''
        rv = 0
        for term in self.terms:
            total = self.eval_consts(term[:-1])
            name,isconj = get_name(term[-1],isconj=True)
            if isconj: total *= np.conj(sol[name])
            else: total *= sol[name]
            rv += total
        return rv
        

def verify_weights(wgts, keys):
    '''Given wgts and keys, ensure wgts have all keys and are all real.
    If wgts == {} or None, return all 1s.'''
    if wgts is None or wgts == {}:
        return {k: np.float32(1.) for k in keys}
    else:
        for k in keys:
            assert(wgts.has_key(k)) # must have weights for all keys
            assert(np.iscomplexobj(wgts[k]) == False) # tricky errors happen if wgts are complex
        return wgts


class LinearSolver:

    def __init__(self, data, wgts={}, sparse=False, **kwargs):
        """Set up a linear system of equations of the form 1*a + 2*b + 3*c = 4.

        Args:
            data: Dictionary that maps linear equations, written as valid python-interpetable strings 
                that include the variables in question, to (complex) numbers or numpy arrarys. 
                Variables with trailing underscores '_' are interpreted as complex conjugates.
            wgts: Dictionary that maps equation strings from data to real weights to apply to each linear 
                equation. Any equation not in wgts gets a weight of 1.0. Defaults to {} (i.e. all 1.0s).
            sparse: Boolean (default False). If True, handles all matrix algebra with sparse matrices. 
                May be faster for certain systems of equations. 
            **kwargs: keyword arguments of constants (python variables in keys of data that 
                are not to be solved for)

        Returns:
            None
        """
        self.data = data
        self.keys = data.keys()
<<<<<<< HEAD
        self.sparse = sparse
        self.wgts = verify_weights(wgts, self.keys)
        self.eqs = [LinearEquation(k,wgts=self.wgts[k], **kwargs) for k in self.keys]
=======
        constants = kwargs.pop('constants', kwargs)
        self.eqs = [LinearEquation(k,wgts=self.wgts.get(k,1.), constants=constants) for k in self.keys]
>>>>>>> 822a0f62
        # XXX add ability to have more than one measurment for a key=equation
        self.prms = {}
        for eq in self.eqs: 
            self.prms.update(eq.prms)
        self.consts = {}
        for eq in self.eqs: 
            self.consts.update(eq.consts) 
        self.prm_order = {}
        for i,p in enumerate(self.prms): 
            self.prm_order[p] = i

        # infer dtype for later arrays
        self.re_im_split = kwargs.pop('re_im_split',False)
        #go through and figure out if any variables are conjugated
        for eq in self.eqs: 
            self.re_im_split |= eq.has_conj
        numerical_input = self.data.values() + self.consts.values() + self.wgts.values()
        self.dtype = reduce(np.promote_types, [d.dtype if hasattr(d,'dtype') else type(d) for d in numerical_input])
        if self.re_im_split: self.dtype = np.real(np.ones(1, dtype=self.dtype)).dtype
        self.shape = self._shape()

    def _shape(self):
        '''Get broadcast shape of constants, weights for last dim of A'''
        sh = []
        for k in self.consts:
            shk = self.consts[k].shape()
            if len(shk) > len(sh): sh += [0] * (len(shk)-len(sh))
            for i in xrange(min(len(sh),len(shk))): sh[i] = max(sh[i],shk[i])
        for k in self.wgts:
            try: shk = self.wgts[k].shape
            except(AttributeError): continue
            if len(shk) > len(sh): sh += [0] * (len(shk)-len(sh))
            for i in xrange(min(len(sh),len(shk))): sh[i] = max(sh[i],shk[i])
        return tuple(sh)

    def _A_shape(self):
        '''Get shape of A matrix (# eqs, # prms, data.size). Now always 3D.'''
        try: 
            sh = (reduce(lambda x,y: x*y, self.shape),) # flatten data dimensions so A is always 3D
        except(TypeError): 
            sh = (1,)
        if self.re_im_split: 
            return (2*len(self.eqs),2*len(self.prm_order))+sh
        else: return (len(self.eqs),len(self.prm_order))+sh

    def get_A(self):
        '''Return A matrix for A*x=y.'''
        A = np.zeros(self._A_shape(), dtype=self.dtype)
        xs,ys,vals = self.sparse_form()
        ones = np.ones_like(A[0,0])
        #A[xs,ys] += [v * ones for v in vals] # This is broken when a single equation has the same param more than once
        for x,y,v in zip(xs,ys,[v * ones for v in vals]):
            A[x,y] += v # XXX ugly
        return A

    def sparse_form(self):
        '''Returns a lists of lists of row and col numbers and coefficients in order to
        express the linear system as a CSR sparse matrix.'''
        xs, ys, vals = [], [], []
        for i,eq in enumerate(self.eqs):
            x,y,val = eq.sparse_form(i, self.prm_order, self.re_im_split)
            # print 'val:', val
            xs += x; ys += y; vals += val
        return xs, ys, vals

    def get_A_sparse(self):
        '''Fixes dimension needed for CSR sparse matrix representation.'''
        xs,ys,vals = self.sparse_form()
        ones = np.ones(self._A_shape()[2:],dtype=self.dtype)
        for n,val in enumerate(vals): 
            if type(val) is not np.ndarray:
                vals[n] = ones*val
        return np.array(xs), np.array(ys), np.array(vals).T
    
    def get_weighted_data(self):
        '''Return y = data * wgt as a 2D vector, regardless of original data/wgt shape.'''
        d = np.array([self.data[k] for k in self.keys])
        if len(self.wgts) > 0:
            w = np.array([self.wgts[k] for k in self.keys])
            w.shape += (1,) * (d.ndim-w.ndim)
            d.shape += (1,) * (w.ndim-d.ndim)
            d = d*w
        self._data_shape = d.shape[1:] # store for reshaping sols to original
        d.shape = (d.shape[0],-1) # Flatten 
        if self.re_im_split:
            rv = np.empty((2*d.shape[0],)+d.shape[1:], dtype=self.dtype)
            rv[::2],rv[1::2] = d.real, d.imag
            return rv
        else: return d
    
    def solve(self, rcond=1e-10, verbose=False): # XXX add prm for used AtAiAt for all k?
        """Compute x' = (At A)^-1 At * y, returning x' as dict of prms:values.

        Args:
            rcond: cutoff ratio for singular values useed in numpy.linalg.lstsq, numpy.linalg.pinv,
                or (if sparse) as atol and btol in scipy.sparse.linalg.lsqr

        Returns:
            sol: a dictionary of solutions with variables as keys
        """
        y = self.get_weighted_data()
        Ashape = self._A_shape()
        x = np.empty((Ashape[1],y.shape[-1]), dtype=self.dtype)
        if self.sparse:
            xs, ys, vals = self.get_A_sparse()
            #AtAi = None
            for k in xrange(y.shape[-1]):
                if verbose: print 'Solving %d/%d' % (k, y.shape[-1])

                # inverse is ~10x slower than lsqr
                #if AtAi is None or Ashape[-1] != 1:
                #    Ak = csr_matrix((vals[k], (xs,ys))) 
                #    At = Ak.T.conj()
                #    AtA = At.dot(Ak).toarray()
                #    try: AtAi = np.linalg.pinv(AtA, rcond=rcond)
                #    except(np.linalg.LinAlgError): AtAi = np.linalg.inv(AtA)
                #x[...,k:k+1] = AtAi.dot(At.conj().dot(y[...,k:k+1]))

                # solve is ~3x slower than lsqr
                #Ak = csr_matrix((vals[k], (xs,ys))) 
                #At = Ak.T.conj()
                #AtA = At.dot(Ak).toarray()
                ##Aty = At.dot(y[...,k:k+1])
                #Aty = At.dot(y[...,k:k+1]) # automatically dense bc y is dense
                ##xhat = scipy.sparse.linalg.spsolve(AtA, Aty)
                #xhat = np.linalg.solve(AtA, Aty)
                #x[...,k:k+1] = xhat
                Ak = csr_matrix((vals[min(k,Ashape[-1]-1)], (xs,ys))) 
                xhat = scipy.sparse.linalg.lsqr(Ak, y[...,k], atol=rcond, btol=rcond)[0] # XXX does this err for singular cases?
                x[...,k] = xhat
        else: 
            A = self.get_A()
            assert(A.ndim == 3)
            AtAiAt = None
            for k in xrange(y.shape[-1]):
                if verbose: print 'Solving %d/%d' % (k, y.shape[-1])

                if AtAiAt is None or Ashape[-1] != 1:
                    Ak = A[...,min(k,Ashape[-1]-1)]
                    At = Ak.T.conj()
                    AtA = At.dot(Ak) 
                    try:
                        x[...,k] = np.linalg.lstsq(Ak, y[...,k], rcond=rcond)[0]
                        # Aty = At.dot(y[...,k:k+1])
                        # xhat = np.linalg.solve(AtA, Aty) # is supposed to error for singular matrices, but doesn't seem to.
                        # Solve is ~1.5 times faster than lstqr, but fails to deal with singular matrices in our redcal tests
                    except(np.linalg.LinAlgError):
                        # finding inverse is about 3x slower than solve
                        try: AtAi = np.linalg.pinv(AtA, rcond=rcond)
                        except(np.linalg.LinAlgError): 
                            AtAi = np.linalg.inv(AtA)
                        AtAiAt = AtAi.dot(Ak.T.conj()) 
                        x[...,k:k+1] = np.dot(AtAiAt,y[...,k:k+1])
                else: # then we've already computed AtAiAt and might as well use it
                    x[...,k:k+1] = np.dot(AtAiAt,y[...,k:k+1])

        x.shape = x.shape[:1] + self._data_shape # restore to shape of original data
        sol = {}
        for p in self.prms.values(): sol.update(p.get_sol(x,self.prm_order))
        return sol

    def eval(self, sol, keys=None):
        """Returns a dictionary evaluating data keys to the current values given sol and consts.
        Uses the stored data object unless otherwise specified."""
        if keys is None: keys = self.keys
        elif type(keys) is str: keys = [keys]
        elif type(keys) is dict: keys = keys.keys()
        result = {}
        for k in keys:
            eq = LinearEquation(k, **self.consts)
            result[k] = eq.eval(sol)
        return result
    
    def _chisq(self, sol, data, wgts, evaluator):
        """Internal adaptable chisq calculator."""
        if len(wgts) == 0: sigma2 = {k: 1.0 for k in data.keys()} #equal weights
        else: sigma2 = {k: wgts[k]**-2 for k in wgts.keys()} 
        evaluated = evaluator(sol, keys=data)
        chisq = 0
        for k in data.keys(): chisq += np.abs(evaluated[k]-data[k])**2 / sigma2[k]
        return chisq
    
    def chisq(self, sol, data=None, wgts=None):
        """Compute Chi^2 = |obs - mod|^2 / sigma^2 for the specified solution. Weights are treated as 1/sigma. 
        wgts = {} means sigma = 1. Default uses the stored data and weights unless otherwise overwritten."""
        if data is None: 
            data = self.data
        if wgts is None: 
            wgts = self.wgts
        wgts = verify_weights(wgts, data.keys())
        return self._chisq(sol, data, wgts, self.eval)
        

# XXX need to add support for conjugated constants...maybe this already works because we have conjugated constants inherited form taylor expansion
def conjterm(term, mode='amp'):
    '''Modify prefactor for conjugated terms, according to mode='amp|phs|real|imag'.'''
    f = {'amp':1,'phs':-1,'real':1,'imag':1j}[mode] # if KeyError, mode was invalid
    terms = [[f,t[:-1]] if t.endswith('_') else [t] for t in term]
    return reduce(lambda x,y: x+y, terms)

def jointerms(terms): 
    '''String that joins lists of lists of terms as the sum of products.'''
    return '+'.join(['*'.join(map(str,t)) for t in terms])


class LogProductSolver: 

    def __init__(self, data, wgts={}, sparse=False, **kwargs):
        """Set up a nonlinear system of equations of the form a*b = 1.0 to linearze via logarithm.

        Args:
            data: Dictionary that maps nonlinear product equations, written as valid python-interpetable 
                strings that include the variables in question, to (complex) numbers or numpy arrarys. 
                Variables with trailing underscores '_' are interpreted as complex conjugates (e.g. x*y_ 
                parses as x * y.conj()).
            wgts: Dictionary that maps equation strings from data to real weights to apply to each 
                equation. Any equation not in wgts gets a weight of 1.0. Defaults to {} (i.e. all 1.0s).
            sparse: Boolean (default False). If True, handles all matrix algebra with sparse matrices. 
                May be faster for certain systems of equations. 
            **kwargs: keyword arguments of constants (python variables in keys of data that 
                are not to be solved for)

        Returns:
            None
        """
        keys = data.keys()
        wgts = verify_weights(wgts, keys)
        eqs = [ast_getterms(ast.parse(k, mode='eval')) for k in keys]
        logamp, logphs = {}, {}
        logampw, logphsw = {}, {}
        for k,eq in zip(keys,eqs):
            assert(len(eq) == 1) # equations have to be purely products---no adds
            eqamp = jointerms([conjterm([t],mode='amp') for t in eq[0]])
            eqphs = jointerms([conjterm([t],mode='phs') for t in eq[0]])
            dk = np.log(data[k])
            logamp[eqamp],logphs[eqphs] = dk.real, dk.imag
            try: logampw[eqamp],logphsw[eqphs] = wgts[k], wgts[k]
            except(KeyError): pass
        constants = kwargs.pop('constants', kwargs)
        logamp_consts, logphs_consts = {}, {}
        for k in constants:
            c = np.log(constants[k]) # log unwraps complex circle at -pi
            logamp_consts[k], logphs_consts[k] = c.real, c.imag
<<<<<<< HEAD
        self.ls_amp = LinearSolver(logamp, logampw, sparse=sparse, **logamp_consts)
        self.ls_phs = LinearSolver(logphs, logphsw, sparse=sparse, **logphs_consts)
    
=======
        self.ls_amp = LinearSolver(logamp, logampw, sparse=sparse, constants=logamp_consts)
        self.ls_phs = LinearSolver(logphs, logphsw, sparse=sparse, constants=logphs_consts)
>>>>>>> 822a0f62
    def solve(self, rcond=1e-10, verbose=False):
        """Solve both amplitude and phase by taking the log of both sides to linearize.

        Args:
            rcond: cutoff ratio for singular values useed in numpy.linalg.lstsq, numpy.linalg.pinv,
                or (if sparse) as atol and btol in scipy.sparse.linalg.lsqr

        Returns:
            sol: a dictionary of complex solutions with variables as keys
        """
        sol_amp = self.ls_amp.solve(rcond=rcond, verbose=verbose)
        sol_phs = self.ls_phs.solve(rcond=rcond, verbose=verbose)
        sol = {}
        for k in sol_amp: sol[k] = np.exp(sol_amp[k] + 1j*sol_phs[k])   
        return sol

def taylor_expand(terms, consts={}, prepend='d'):
    '''First-order Taylor expand terms (product of variables or the sum of a 
    product of variables) wrt all parameters except those listed in consts.'''
    taylors = []
    for term in terms: taylors.append(term)
    for term in terms:
        for i,t in enumerate(term):
            if type(t) is not str or get_name(t) in consts: continue
            taylors.append(term[:i]+[prepend+t]+term[i+1:])
    return taylors


# XXX make a version of linproductsolver that taylor expands in e^{a+bi} form
class LinProductSolver:

    def __init__(self, data, sol0, wgts={}, sparse=False, **kwargs):
        """Set up a nonlinear system of equations of the form a*b + c*d = 1.0 
        to linearize via Taylor expansion and solve iteratively using the Gauss-Newton algorithm.

        Args:
            data: Dictionary that maps nonlinear product equations, written as valid python-interpetable 
                strings that include the variables in question, to (complex) numbers or numpy arrarys. 
                Variables with trailing underscores '_' are interpreted as complex conjugates (e.g. x*y_ 
                parses as x * y.conj()).
            sol0: Dictionary mapping all variables (as keyword strings) to their starting guess values.
                This is the point that is Taylor expanded around, so it must be relatively close to the
                true chi^2 minimizing solution. In the same format as that produced by 
                linsolve.LogProductSolver.solve() or linsolve.LinProductSolver.solve().
            wgts: Dictionary that maps equation strings from data to real weights to apply to each 
                equation. Any equation not in wgts gets a weight of 1.0. Defaults to {} (i.e. all 1.0s).
            sparse: Boolean (default False). If True, handles all matrix algebra with sparse matrices. 
                May be faster for certain systems of equations. 
            **kwargs: keyword arguments of constants (python variables in keys of data that 
                are not to be solved for)

        Returns:
            None
        """
        self.prepend = 'd' # XXX make this something hard to collide with
<<<<<<< HEAD
        self.data, self.sparse, self.keys = data, sparse, data.keys()
        self.wgts = verify_weights(wgts, self.keys)
        self.init_kwargs, self.sols_kwargs = kwargs, deepcopy(kwargs)
=======
        self.data, self.wgts, self.sparse, self.keys = data, wgts, sparse, data.keys()
        constants = kwargs.pop('constants', kwargs)
        self.init_kwargs, self.sols_kwargs = constants, deepcopy(constants)
>>>>>>> 822a0f62
        self.sols_kwargs.update(sol0)
        self.all_terms, self.taylors, self.taylor_keys = self.gen_taylors()
        self.build_solver(sol0) 
    
    def gen_taylors(self, keys=None):
        '''Parses all terms, performs a taylor expansion, and maps equation keys to taylor expansion keys.'''
        if keys is None: keys = self.keys
        all_terms = [ast_getterms(ast.parse(k, mode='eval')) for k in keys]
        taylors, taylor_keys = [], {}
        for terms, k in zip(all_terms, keys):
            taylor = taylor_expand(terms, self.init_kwargs, prepend=self.prepend)
            taylors.append(taylor)
            taylor_keys[k] = jointerms(taylor[len(terms):])
        return all_terms, taylors, taylor_keys

    def build_solver(self, sol0):
        '''Builds a LinearSolver using the taylor expansions and all relevant constants.
        Update it with the latest solutions.'''
        dlin, wlin = {}, {}
        for k in self.keys:
            tk = self.taylor_keys[k]
            dlin[tk] = self.data[k] #in theory, this will always be replaced with data - ans0 before use
            try: wlin[tk] = self.wgts[k]
            except(KeyError): pass
        self.ls = LinearSolver(dlin, wgts=wlin, sparse=self.sparse, constants=self.sols_kwargs)
        self.eq_dict = {eq.val: eq for eq in self.ls.eqs} #maps taylor string expressions to linear equations 
        #Now make sure every taylor equation has every relevant constant, even if they don't appear in the derivative terms.
        for k,terms in zip(self.keys, self.all_terms):
            for term in terms:
                for t in term:
                    t_name = get_name(t)
                    if self.sols_kwargs.has_key(t_name):
                        self.eq_dict[self.taylor_keys[k]].add_const(t_name, self.sols_kwargs)
        self._update_solver(sol0)

    def _update_solver(self, sol):
        '''Update all constants in the internal LinearSolver and its LinearEquations based on new solutions.
        Also update the residuals (data - ans0) for next iteration.'''
        self.sol0 = sol
        self.sols_kwargs.update(sol)
        for eq in self.ls.eqs:
            for c in eq.consts.values(): 
                if sol.has_key(c.name): eq.consts[c.name].val = self.sols_kwargs[c.name]
            self.ls.consts.update(eq.consts)
        ans0 = self._get_ans0(sol)
        for k in ans0: self.ls.data[self.taylor_keys[k]] = self.data[k]-ans0[k]

    def _get_ans0(self, sol, keys=None):
        '''Evaluate the system of equations given input sol. 
        Specify keys to evaluate only a subset of the equations.'''
        if keys is None: 
            keys = self.keys
            all_terms = self.all_terms
            taylors = self.taylors
        else:
            all_terms, taylors, _ = self.gen_taylors(keys)
        ans0 = {}
        for k,taylor,terms in zip(keys,taylors,all_terms):
            eq = self.eq_dict[self.taylor_keys[k]]
            ans0[k] = np.sum([eq.eval_consts(t) for t in taylor[:len(terms)]], axis=0)
        return ans0

    def solve(self, rcond=1e-10, verbose=False):
        '''Executes a LinearSolver on the taylor-expanded system of equations, improving sol0 to get sol.'''
        dsol = self.ls.solve(rcond=rcond, verbose=verbose)
        sol = {}
        for dk in dsol:
            k = dk[len(self.prepend):]
            sol[k] = self.sol0[k] + dsol[dk]
        return sol
    
    def eval(self, sol, keys=None):
        '''Returns a dictionary evaluating data keys to the current values given sol and consts.
        Uses the stored data object unless otherwise specified.'''
        if type(keys) is str: keys = [keys]
        elif type(keys) is dict: keys = keys.keys()
        return self._get_ans0(sol, keys=keys)
    
    def chisq(self, sol, data=None, wgts=None):
        '''Compute Chi^2 = |obs - mod|^2 / sigma^2 for the specified solution. Weights are treated as 1/sigma. 
        wgts = {} means sigma = 1. Uses the stored data and weights unless otherwise overwritten.'''
        if data is None: 
            data = self.data
        if wgts is None: 
            wgts = self.wgts
        wgts = verify_weights(wgts, data.keys())
        return self.ls._chisq(sol, data, wgts, self.eval)

    def solve_iteratively(self, conv_crit=1e-10, maxiter=50, verbose=False):
        """Repeatedly solves and updates linsolve until convergence or maxiter is reached. 
        Returns a meta object containing the number of iterations, chisq, and convergence criterion.

        Args:
            conv_crit: A convergence criterion (default 1e-10) below which to stop iterating. 
                Converegence is measured L2-norm of the change in the solution of all the variables
                divided by the L2-norm of the solution itself.
            maxiter: An integer maximum number of iterations to perform before quitting. Default 50.

        Returns: meta, sol
            meta: a dictionary with metadata about the solution, including
                iter: the number of iterations taken to reach convergence (or maxiter)
                chisq: the chi^2 of the solution produced by the final iteration
                conv_crit: the convergence criterion evaluated at the final iteration
            sol: a dictionary of complex solutions with variables as keys
        """
        for i in range(1,maxiter+1):
            if verbose: print 'Beginning iteration %d/%d' % (i,maxiter)
            new_sol = self.solve(rcond=conv_crit, verbose=verbose) # XXX is rcond=conv_crit correct?
            deltas = [new_sol[k]-self.sol0[k] for k in new_sol.keys()]
            conv = np.linalg.norm(deltas, axis=0) / np.linalg.norm(new_sol.values(),axis=0)
            if np.all(conv < conv_crit) or i == maxiter:
                meta = {'iter': i, 'chisq': self.chisq(new_sol), 'conv_crit': conv}
                return meta, new_sol
            self._update_solver(new_sol)
<|MERGE_RESOLUTION|>--- conflicted
+++ resolved
@@ -59,14 +59,8 @@
 
 
 class Constant:
-<<<<<<< HEAD
-
-    def __init__(self, name, **kwargs):
-        '''Container for constants (which can be arrays) in linear equations.'''
-=======
     '''Container for constants (which can be arrays) in linear equations.'''
     def __init__(self, name, constants):
->>>>>>> 822a0f62
         self.name = get_name(name)
         if type(name) is str: self.val = constants[self.name]
         else: self.val = name
@@ -122,24 +116,18 @@
 
 
 class LinearEquation:
-
+    '''Container for all prms and constants associated with a linear equation.'''
     def __init__(self, val, **kwargs):
-        '''Container for all prms and constants associated with a linear equation.'''
         self.val = val
         if type(val) is str:
             n = ast.parse(val, mode='eval')
             val = ast_getterms(n)
         self.wgts = kwargs.pop('wgts',np.float32(1.))
         self.has_conj = False
-<<<<<<< HEAD
-        self.process_terms(val, **kwargs)
-    
-    def process_terms(self, terms, **kwargs):
-=======
         constants = kwargs.pop('constants', kwargs)
         self.process_terms(val, constants)
+
     def process_terms(self, terms, constants):
->>>>>>> 822a0f62
         '''Classify terms from parsed str as Constant or Parameter.'''
         self.consts, self.prms = {}, {}
         for term in terms:
@@ -151,14 +139,9 @@
                     self.has_conj |= get_name(t,isconj=True)[-1] # keep track if any prms are conj
                     self.prms[p.name] = p
         self.terms = self.order_terms(terms)
-<<<<<<< HEAD
-    
-    def add_const(self, name, **kwargs):
-        '''Manually add a constant of given name to internal list of contants. Value is drawn from kwargs.'''
-=======
+
     def add_const(self, name, constants):
         '''Manually add a constant of given name to internal list of constants. Value is drawn from constants.'''
->>>>>>> 822a0f62
         n = get_name(name)
         if constants.has_key(n) and isinstance(constants[n], Constant): c = constants[n]
         else: c = Constant(name, constants) # raises KeyError if not a constant
@@ -243,14 +226,10 @@
         """
         self.data = data
         self.keys = data.keys()
-<<<<<<< HEAD
         self.sparse = sparse
         self.wgts = verify_weights(wgts, self.keys)
-        self.eqs = [LinearEquation(k,wgts=self.wgts[k], **kwargs) for k in self.keys]
-=======
         constants = kwargs.pop('constants', kwargs)
-        self.eqs = [LinearEquation(k,wgts=self.wgts.get(k,1.), constants=constants) for k in self.keys]
->>>>>>> 822a0f62
+        self.eqs = [LinearEquation(k,wgts=self.wgts[k], constants=constants) for k in self.keys]
         # XXX add ability to have more than one measurment for a key=equation
         self.prms = {}
         for eq in self.eqs: 
@@ -494,14 +473,9 @@
         for k in constants:
             c = np.log(constants[k]) # log unwraps complex circle at -pi
             logamp_consts[k], logphs_consts[k] = c.real, c.imag
-<<<<<<< HEAD
-        self.ls_amp = LinearSolver(logamp, logampw, sparse=sparse, **logamp_consts)
-        self.ls_phs = LinearSolver(logphs, logphsw, sparse=sparse, **logphs_consts)
-    
-=======
         self.ls_amp = LinearSolver(logamp, logampw, sparse=sparse, constants=logamp_consts)
         self.ls_phs = LinearSolver(logphs, logphsw, sparse=sparse, constants=logphs_consts)
->>>>>>> 822a0f62
+
     def solve(self, rcond=1e-10, verbose=False):
         """Solve both amplitude and phase by taking the log of both sides to linearize.
 
@@ -557,15 +531,10 @@
             None
         """
         self.prepend = 'd' # XXX make this something hard to collide with
-<<<<<<< HEAD
         self.data, self.sparse, self.keys = data, sparse, data.keys()
         self.wgts = verify_weights(wgts, self.keys)
-        self.init_kwargs, self.sols_kwargs = kwargs, deepcopy(kwargs)
-=======
-        self.data, self.wgts, self.sparse, self.keys = data, wgts, sparse, data.keys()
         constants = kwargs.pop('constants', kwargs)
         self.init_kwargs, self.sols_kwargs = constants, deepcopy(constants)
->>>>>>> 822a0f62
         self.sols_kwargs.update(sol0)
         self.all_terms, self.taylors, self.taylor_keys = self.gen_taylors()
         self.build_solver(sol0) 
