from linsolve import *
import version

<<<<<<< HEAD
Solvers: LinearSolver, LogProductSolver, and LinProductSolver.

These generally follow the form:
> data = {'a1*x+b1*y': np.array([5.,7]), 'a2*x+b2*y': np.array([4.,6])}
> ls = LinearSolver(data, a1=1., b1=np.array([2.,3]), a2=2., b2=np.array([1.,2]))
> sol = ls.solve()

where equations are passed in as a dictionary where each key is a string
describing the equation (which is parsed according to python syntax) and each
value is the corresponding "measured" value of that equation.  Variable names
in equations are checked against keyword arguments to the solver to determine
if they are provided constants or parameters to be solved for.  Parameter anmes
and solutions are return are returned as key:value pairs in ls.solve().
Parallel instances of equations can be evaluated by providing measured values
as numpy arrays.  Constants can also be arrays that comply with standard numpy
broadcasting rules.  Finally, weighting is implemented through an optional wgts
dictionary that parallels the construction of data.

LinearSolver solves linear equations of the form 'a*x + b*y + c*z'.
LogProductSolver uses logrithms to linearize equations of the form 'x*y*z'.
LinProductSolver uses symbolic Taylor expansion to linearize equations of the
form 'x*y + y*z'.

For more detail on usage, see linsolve_example.ipynb
'''

import numpy as np
import ast
from scipy.sparse import lil_matrix, csr_matrix
import scipy.sparse.linalg
from copy import deepcopy

def ast_getterms(n):
    '''Convert an AST parse tree into a list of terms.  E.g. 'a*x1+b*x2' -> [[a,x1],[b,x2]]'''
    if type(n) is ast.Name: return [[n.id]]
    elif type(n) is ast.Num: return [[n.n]]
    elif type(n) is ast.Expression: return ast_getterms(n.body)
    elif type(n) is ast.UnaryOp:
        assert(type(n.op) is ast.USub)
        return [[-1]+ast_getterms(n.operand)[0]]
    elif type(n) is ast.BinOp:
        if type(n.op) is ast.Mult:
            return [ast_getterms(n.left)[0] + ast_getterms(n.right)[0]]
        elif type(n.op) is ast.Add: return ast_getterms(n.left) + ast_getterms(n.right)
        elif type(n.op) is ast.Sub: return ast_getterms(n.left) + [[-1] + ast_getterms(n.right)[0]]
        else: raise ValueError('Unsupported operation: %s' % str(n.op))
    else: raise ValueError('Unsupported: %s' % str(n))

def get_name(s, isconj=False):
    '''Parse variable names of form 'var_' as 'var' + conjugation.'''
    if not type(s) is str:
        if isconj: return str(s), False
        else: return str(s)
    if isconj: return s.rstrip('_'), s.endswith('_') # tag names ending in '_' for conj
    else: return s.rstrip('_') # parse 'name_' as 'name' + conj


class Constant:
    '''Container for constants (which can be arrays) in linear equations.'''
    def __init__(self, name, constants):
        self.name = get_name(name)
        if type(name) is str: self.val = constants[self.name]
        else: self.val = name
        try: self.dtype = self.val.dtype
        except(AttributeError): self.dtype = type(self.val)
    def shape(self):
        try: return self.val.shape
        except(AttributeError): return ()
    def get_val(self, name=None):
        '''Return value of constant. Handles conj if name='varname_' is requested 
        instead of name='varname'.'''
        if name is not None and type(name) is str:
            name, conj = get_name(name, isconj=True)
            assert(self.name == name)
            if conj: return self.val.conjugate()
            else: return self.val
        else: return self.val


class Parameter:
    
    def __init__(self, name):
        '''Container for parameters that are to be solved for.'''
        self.name = get_name(name)

    def sparse_form(self, name, eqnum, prm_order, prefactor, re_im_split=True):
        xs,ys,vals = [], [], []
        # separated into real and imaginary parts iff one of the variables is conjugated with "_"
        if re_im_split: 
            name,conj = get_name(name, True)
            ordr,ordi = 2*prm_order[self.name], 2*prm_order[self.name]+1 
            cr,ci = prefactor.real, prefactor.imag
            i = 2*eqnum
            # (cr,ci) * (pr,pi) = (cr*pr-ci*pi, ci*pr+cr*pi)
            xs.append(i); ys.append(ordr); vals.append(cr) # real component
            xs.append(i+1); ys.append(ordr); vals.append(ci) # imag component
            if not conj:
                xs.append(i); ys.append(ordi); vals.append(-ci) # imag component
                xs.append(i+1); ys.append(ordi); vals.append(cr) # imag component
            else:
                xs.append(i); ys.append(ordi); vals.append(ci) # imag component
                xs.append(i+1); ys.append(ordi); vals.append(-cr) # imag component
        else:
            xs.append(eqnum); ys.append(prm_order[self.name]); vals.append(prefactor)
        return xs, ys, vals
    
    def get_sol(self, x, prm_order):
        '''Extract prm value from appropriate row of x solution.'''
        if x.shape[0] > len(prm_order): # detect that we are splitting up real and imaginary parts
            ordr,ordi = 2*prm_order[self.name], 2*prm_order[self.name]+1
            return {self.name: x[ordr] + np.complex64(1.0j)*x[ordi]}
        else: return {self.name: x[prm_order[self.name]]}


class LinearEquation:
    '''Container for all prms and constants associated with a linear equation.'''
    def __init__(self, val, **kwargs):
        self.val = val
        if type(val) is str:
            n = ast.parse(val, mode='eval')
            val = ast_getterms(n)
        self.wgts = kwargs.pop('wgts',np.float32(1.))
        self.has_conj = False
        constants = kwargs.pop('constants', kwargs)
        self.process_terms(val, constants)

    def process_terms(self, terms, constants):
        '''Classify terms from parsed str as Constant or Parameter.'''
        self.consts, self.prms = {}, {}
        for term in terms:
            for t in term:
                try:
                    self.add_const(t, constants)
                except(KeyError): # must be a parameter then
                    p = Parameter(t)
                    self.has_conj |= get_name(t,isconj=True)[-1] # keep track if any prms are conj
                    self.prms[p.name] = p
        self.terms = self.order_terms(terms)

    def add_const(self, name, constants):
        '''Manually add a constant of given name to internal list of constants. Value is drawn from constants.'''
        n = get_name(name)
        if constants.has_key(n) and isinstance(constants[n], Constant): c = constants[n]
        else: c = Constant(name, constants) # raises KeyError if not a constant
        self.consts[c.name] = c
    
    def order_terms(self, terms):
        '''Reorder terms to obey (const1,const2,...,prm) ordering.'''
        def cmp(x,y):
            if self.prms.has_key(get_name(x)): return 1
            if self.prms.has_key(get_name(y)): return -1
            return 0
        for L in terms: L.sort(cmp)
        # Validate that each term has exactly 1 unsolved parameter.
        for t in terms:
            assert(self.prms.has_key(get_name(t[-1])))
            for ti in t[:-1]:
                assert(type(ti) is not str or self.consts.has_key(get_name(ti)))
        return terms

    def eval_consts(self, const_list, wgts=np.float32(1.)):
        '''Multiply out constants (and wgts) for placing in matrix.'''
        const_list = [self.consts[get_name(c)].get_val(c) for c in const_list]
        return wgts * reduce(lambda x,y: x*y, const_list, np.float32(1.))
        #return 1. * reduce(lambda x,y: x*y, const_list, 1.)

    def sparse_form(self, eqnum, prm_order, re_im_split=True):
        '''Returns the row and col information and the values of coefficients to build up 
        part of the sparse (CSR) reprentation of the A matrix corresponding to this equation.'''
        xs, ys, vals = [], [], []
        for term in self.terms:
            p = self.prms[get_name(term[-1])]
            f = self.eval_consts(term[:-1], self.wgts)
            if len(f.flatten()) == 1:
                x,y,val = p.sparse_form(term[-1], eqnum, prm_order, f, re_im_split)
            else:
                x,y,val = p.sparse_form(term[-1], eqnum, prm_order, f.flatten(), re_im_split)
            xs += x; ys += y; vals += val
        return xs, ys, vals
    
    def eval(self, sol):
        '''Given dict of parameter solutions, evaluate this equation.'''
        rv = 0
        for term in self.terms:
            total = self.eval_consts(term[:-1])
            name,isconj = get_name(term[-1],isconj=True)
            if isconj: total *= np.conj(sol[name])
            else: total *= sol[name]
            rv += total
        return rv
        

def verify_weights(wgts, keys):
    '''Given wgts and keys, ensure wgts have all keys and are all real.
    If wgts == {} or None, return all 1s.'''
    if wgts is None or wgts == {}:
        return {k: np.float32(1.) for k in keys}
    else:
        for k in keys:
            assert(wgts.has_key(k)) # must have weights for all keys
            assert(np.iscomplexobj(wgts[k]) == False) # tricky errors happen if wgts are complex
        return wgts


class LinearSolver:

    def __init__(self, data, wgts={}, sparse=False, **kwargs):
        """Set up a linear system of equations of the form 1*a + 2*b + 3*c = 4.

        Args:
            data: Dictionary that maps linear equations, written as valid python-interpetable strings 
                that include the variables in question, to (complex) numbers or numpy arrarys. 
                Variables with trailing underscores '_' are interpreted as complex conjugates.
            wgts: Dictionary that maps equation strings from data to real weights to apply to each linear 
                equation. Any equation not in wgts gets a weight of 1.0. Defaults to {} (i.e. all 1.0s).
            sparse: Boolean (default False). If True, handles all matrix algebra with sparse matrices. 
                May be faster for certain systems of equations. 
            **kwargs: keyword arguments of constants (python variables in keys of data that 
                are not to be solved for)

        Returns:
            None
        """
        self.data = data
        self.keys = data.keys()
        self.sparse = sparse
        self.wgts = verify_weights(wgts, self.keys)
        constants = kwargs.pop('constants', kwargs)
        self.eqs = [LinearEquation(k,wgts=self.wgts[k], constants=constants) for k in self.keys]
        # XXX add ability to have more than one measurment for a key=equation
        self.prms = {}
        for eq in self.eqs: 
            self.prms.update(eq.prms)
        self.consts = {}
        for eq in self.eqs: 
            self.consts.update(eq.consts) 
        self.prm_order = {}
        for i,p in enumerate(self.prms): 
            self.prm_order[p] = i

        # infer dtype for later arrays
        self.re_im_split = kwargs.pop('re_im_split',False)
        #go through and figure out if any variables are conjugated
        for eq in self.eqs: 
            self.re_im_split |= eq.has_conj
        numerical_input = self.data.values() + self.consts.values() + self.wgts.values()
        self.dtype = reduce(np.promote_types, [d.dtype if hasattr(d,'dtype') else type(d) for d in numerical_input])
        if self.re_im_split: self.dtype = np.real(np.ones(1, dtype=self.dtype)).dtype
        self.shape = self._shape()

    def _shape(self):
        '''Get broadcast shape of constants, weights for last dim of A'''
        sh = []
        for k in self.consts:
            shk = self.consts[k].shape()
            if len(shk) > len(sh): sh += [0] * (len(shk)-len(sh))
            for i in xrange(min(len(sh),len(shk))): sh[i] = max(sh[i],shk[i])
        for k in self.wgts:
            try: shk = self.wgts[k].shape
            except(AttributeError): continue
            if len(shk) > len(sh): sh += [0] * (len(shk)-len(sh))
            for i in xrange(min(len(sh),len(shk))): sh[i] = max(sh[i],shk[i])
        return tuple(sh)

    def _A_shape(self):
        '''Get shape of A matrix (# eqs, # prms, data.size). Now always 3D.'''
        try: 
            sh = (reduce(lambda x,y: x*y, self.shape),) # flatten data dimensions so A is always 3D
        except(TypeError): 
            sh = (1,)
        if self.re_im_split: 
            return (2*len(self.eqs),2*len(self.prm_order))+sh
        else: return (len(self.eqs),len(self.prm_order))+sh

    def get_A(self):
        '''Return A matrix for A*x=y.'''
        A = np.zeros(self._A_shape(), dtype=self.dtype)
        xs,ys,vals = self.sparse_form()
        ones = np.ones_like(A[0,0])
        #A[xs,ys] += [v * ones for v in vals] # This is broken when a single equation has the same param more than once
        for x,y,v in zip(xs,ys,[v * ones for v in vals]):
            A[x,y] += v # XXX ugly
        return A

    def sparse_form(self):
        '''Returns a lists of lists of row and col numbers and coefficients in order to
        express the linear system as a CSR sparse matrix.'''
        xs, ys, vals = [], [], []
        for i,eq in enumerate(self.eqs):
            x,y,val = eq.sparse_form(i, self.prm_order, self.re_im_split)
            # print 'val:', val
            xs += x; ys += y; vals += val
        return xs, ys, vals

    def get_A_sparse(self):
        '''Fixes dimension needed for CSR sparse matrix representation.'''
        xs,ys,vals = self.sparse_form()
        ones = np.ones(self._A_shape()[2:],dtype=self.dtype)
        for n,val in enumerate(vals): 
            if type(val) is not np.ndarray:
                vals[n] = ones*val
        return np.array(xs), np.array(ys), np.array(vals).T
    
    def get_weighted_data(self):
        '''Return y = data * wgt as a 2D vector, regardless of original data/wgt shape.'''
        d = np.array([self.data[k] for k in self.keys])
        if len(self.wgts) > 0:
            w = np.array([self.wgts[k] for k in self.keys])
            w.shape += (1,) * (d.ndim-w.ndim)
            d.shape += (1,) * (w.ndim-d.ndim)
            d = d*w
        self._data_shape = d.shape[1:] # store for reshaping sols to original
        d.shape = (d.shape[0],-1) # Flatten 
        if self.re_im_split:
            rv = np.empty((2*d.shape[0],)+d.shape[1:], dtype=self.dtype)
            rv[::2],rv[1::2] = d.real, d.imag
            return rv
        else: return d
    
    def solve(self, rcond=1e-10, verbose=False): # XXX add prm for used AtAiAt for all k?
        """Compute x' = (At A)^-1 At * y, returning x' as dict of prms:values.

        Args:
            rcond: cutoff ratio for singular values useed in numpy.linalg.lstsq, numpy.linalg.pinv,
                or (if sparse) as atol and btol in scipy.sparse.linalg.lsqr

        Returns:
            sol: a dictionary of solutions with variables as keys
        """
        y = self.get_weighted_data()
        Ashape = self._A_shape()
        x = np.empty((Ashape[1],y.shape[-1]), dtype=self.dtype)
        if self.sparse:
            xs, ys, vals = self.get_A_sparse()
            #AtAi = None
            for k in xrange(y.shape[-1]):
                if verbose: print 'Solving %d/%d' % (k, y.shape[-1])

                # inverse is ~10x slower than lsqr
                #if AtAi is None or Ashape[-1] != 1:
                #    Ak = csr_matrix((vals[k], (xs,ys))) 
                #    At = Ak.T.conj()
                #    AtA = At.dot(Ak).toarray()
                #    try: AtAi = np.linalg.pinv(AtA, rcond=rcond)
                #    except(np.linalg.LinAlgError): AtAi = np.linalg.inv(AtA)
                #x[...,k:k+1] = AtAi.dot(At.conj().dot(y[...,k:k+1]))

                # solve is ~3x slower than lsqr
                #Ak = csr_matrix((vals[k], (xs,ys))) 
                #At = Ak.T.conj()
                #AtA = At.dot(Ak).toarray()
                ##Aty = At.dot(y[...,k:k+1])
                #Aty = At.dot(y[...,k:k+1]) # automatically dense bc y is dense
                ##xhat = scipy.sparse.linalg.spsolve(AtA, Aty)
                #xhat = np.linalg.solve(AtA, Aty)
                #x[...,k:k+1] = xhat
                Ak = csr_matrix((vals[min(k,Ashape[-1]-1)], (xs,ys))) 
                xhat = scipy.sparse.linalg.lsqr(Ak, y[...,k], atol=rcond, btol=rcond)[0] # XXX does this err for singular cases?
                x[...,k] = xhat
        else: 
            A = self.get_A()
            assert(A.ndim == 3)
            AtAiAt = None
            for k in xrange(y.shape[-1]):
                if verbose: print 'Solving %d/%d' % (k, y.shape[-1])

                if AtAiAt is None or Ashape[-1] != 1:
                    Ak = A[...,min(k,Ashape[-1]-1)]
                    At = Ak.T.conj()
                    AtA = At.dot(Ak) 
                    try:
                        x[...,k] = np.linalg.lstsq(Ak, y[...,k], rcond=rcond)[0]
                        # Aty = At.dot(y[...,k:k+1])
                        # xhat = np.linalg.solve(AtA, Aty) # is supposed to error for singular matrices, but doesn't seem to.
                        # Solve is ~1.5 times faster than lstqr, but fails to deal with singular matrices in our redcal tests
                    except(np.linalg.LinAlgError):
                        # finding inverse is about 3x slower than solve
                        try: AtAi = np.linalg.pinv(AtA, rcond=rcond)
                        except(np.linalg.LinAlgError): 
                            AtAi = np.linalg.inv(AtA)
                        AtAiAt = AtAi.dot(Ak.T.conj()) 
                        x[...,k:k+1] = np.dot(AtAiAt,y[...,k:k+1])
                else: # then we've already computed AtAiAt and might as well use it
                    x[...,k:k+1] = np.dot(AtAiAt,y[...,k:k+1])

        x.shape = x.shape[:1] + self._data_shape # restore to shape of original data
        sol = {}
        for p in self.prms.values(): sol.update(p.get_sol(x,self.prm_order))
        return sol

    def eval(self, sol, keys=None):
        """Returns a dictionary evaluating data keys to the current values given sol and consts.
        Uses the stored data object unless otherwise specified."""
        if keys is None: keys = self.keys
        elif type(keys) is str: keys = [keys]
        elif type(keys) is dict: keys = keys.keys()
        result = {}
        for k in keys:
            eq = LinearEquation(k, **self.consts)
            result[k] = eq.eval(sol)
        return result
    
    def _chisq(self, sol, data, wgts, evaluator):
        """Internal adaptable chisq calculator."""
        if len(wgts) == 0: sigma2 = {k: 1.0 for k in data.keys()} #equal weights
        else: sigma2 = {k: wgts[k]**-2 for k in wgts.keys()} 
        evaluated = evaluator(sol, keys=data)
        chisq = 0
        for k in data.keys(): chisq += np.abs(evaluated[k]-data[k])**2 / sigma2[k]
        return chisq
    
    def chisq(self, sol, data=None, wgts=None):
        """Compute Chi^2 = |obs - mod|^2 / sigma^2 for the specified solution. Weights are treated as 1/sigma. 
        wgts = {} means sigma = 1. Default uses the stored data and weights unless otherwise overwritten."""
        if data is None: 
            data = self.data
        if wgts is None: 
            wgts = self.wgts
        wgts = verify_weights(wgts, data.keys())
        return self._chisq(sol, data, wgts, self.eval)
        

# XXX need to add support for conjugated constants...maybe this already works because we have conjugated constants inherited form taylor expansion
def conjterm(term, mode='amp'):
    '''Modify prefactor for conjugated terms, according to mode='amp|phs|real|imag'.'''
    f = {'amp':1,'phs':-1,'real':1,'imag':1j}[mode] # if KeyError, mode was invalid
    terms = [[f,t[:-1]] if t.endswith('_') else [t] for t in term]
    return reduce(lambda x,y: x+y, terms)

def jointerms(terms): 
    '''String that joins lists of lists of terms as the sum of products.'''
    return '+'.join(['*'.join(map(str,t)) for t in terms])


class LogProductSolver: 

    def __init__(self, data, wgts={}, sparse=False, **kwargs):
        """Set up a nonlinear system of equations of the form a*b = 1.0 to linearze via logarithm.

        Args:
            data: Dictionary that maps nonlinear product equations, written as valid python-interpetable 
                strings that include the variables in question, to (complex) numbers or numpy arrarys. 
                Variables with trailing underscores '_' are interpreted as complex conjugates (e.g. x*y_ 
                parses as x * y.conj()).
            wgts: Dictionary that maps equation strings from data to real weights to apply to each 
                equation. Any equation not in wgts gets a weight of 1.0. Defaults to {} (i.e. all 1.0s).
            sparse: Boolean (default False). If True, handles all matrix algebra with sparse matrices. 
                May be faster for certain systems of equations. 
            **kwargs: keyword arguments of constants (python variables in keys of data that 
                are not to be solved for)

        Returns:
            None
        """
        keys = data.keys()
        wgts = verify_weights(wgts, keys)
        eqs = [ast_getterms(ast.parse(k, mode='eval')) for k in keys]
        logamp, logphs = {}, {}
        logampw, logphsw = {}, {}
        for k,eq in zip(keys,eqs):
            assert(len(eq) == 1) # equations have to be purely products---no adds
            eqamp = jointerms([conjterm([t],mode='amp') for t in eq[0]])
            eqphs = jointerms([conjterm([t],mode='phs') for t in eq[0]])
            dk = np.log(data[k])
            logamp[eqamp],logphs[eqphs] = dk.real, dk.imag
            try: logampw[eqamp],logphsw[eqphs] = wgts[k], wgts[k]
            except(KeyError): pass
        constants = kwargs.pop('constants', kwargs)
        logamp_consts, logphs_consts = {}, {}
        for k in constants:
            c = np.log(constants[k]) # log unwraps complex circle at -pi
            logamp_consts[k], logphs_consts[k] = c.real, c.imag
        self.ls_amp = LinearSolver(logamp, logampw, sparse=sparse, constants=logamp_consts)
        self.ls_phs = LinearSolver(logphs, logphsw, sparse=sparse, constants=logphs_consts)

    def solve(self, rcond=1e-10, verbose=False):
        """Solve both amplitude and phase by taking the log of both sides to linearize.

        Args:
            rcond: cutoff ratio for singular values useed in numpy.linalg.lstsq, numpy.linalg.pinv,
                or (if sparse) as atol and btol in scipy.sparse.linalg.lsqr

        Returns:
            sol: a dictionary of complex solutions with variables as keys
        """
        sol_amp = self.ls_amp.solve(rcond=rcond, verbose=verbose)
        sol_phs = self.ls_phs.solve(rcond=rcond, verbose=verbose)
        sol = {}
        for k in sol_amp: sol[k] = np.exp(sol_amp[k] + 1j*sol_phs[k])   
        return sol

def taylor_expand(terms, consts={}, prepend='d'):
    '''First-order Taylor expand terms (product of variables or the sum of a 
    product of variables) wrt all parameters except those listed in consts.'''
    taylors = []
    for term in terms: taylors.append(term)
    for term in terms:
        for i,t in enumerate(term):
            if type(t) is not str or get_name(t) in consts: continue
            taylors.append(term[:i]+[prepend+t]+term[i+1:])
    return taylors


# XXX make a version of linproductsolver that taylor expands in e^{a+bi} form
class LinProductSolver:

    def __init__(self, data, sol0, wgts={}, sparse=False, **kwargs):
        """Set up a nonlinear system of equations of the form a*b + c*d = 1.0 
        to linearize via Taylor expansion and solve iteratively using the Gauss-Newton algorithm.

        Args:
            data: Dictionary that maps nonlinear product equations, written as valid python-interpetable 
                strings that include the variables in question, to (complex) numbers or numpy arrarys. 
                Variables with trailing underscores '_' are interpreted as complex conjugates (e.g. x*y_ 
                parses as x * y.conj()).
            sol0: Dictionary mapping all variables (as keyword strings) to their starting guess values.
                This is the point that is Taylor expanded around, so it must be relatively close to the
                true chi^2 minimizing solution. In the same format as that produced by 
                linsolve.LogProductSolver.solve() or linsolve.LinProductSolver.solve().
            wgts: Dictionary that maps equation strings from data to real weights to apply to each 
                equation. Any equation not in wgts gets a weight of 1.0. Defaults to {} (i.e. all 1.0s).
            sparse: Boolean (default False). If True, handles all matrix algebra with sparse matrices. 
                May be faster for certain systems of equations. 
            **kwargs: keyword arguments of constants (python variables in keys of data that 
                are not to be solved for)

        Returns:
            None
        """
        self.prepend = 'd' # XXX make this something hard to collide with
        self.data, self.sparse, self.keys = data, sparse, data.keys()
        self.wgts = verify_weights(wgts, self.keys)
        constants = kwargs.pop('constants', kwargs)
        self.init_kwargs, self.sols_kwargs = constants, deepcopy(constants)
        self.sols_kwargs.update(sol0)
        self.all_terms, self.taylors, self.taylor_keys = self.gen_taylors()
        self.build_solver(sol0) 
    
    def gen_taylors(self, keys=None):
        '''Parses all terms, performs a taylor expansion, and maps equation keys to taylor expansion keys.'''
        if keys is None: keys = self.keys
        all_terms = [ast_getterms(ast.parse(k, mode='eval')) for k in keys]
        taylors, taylor_keys = [], {}
        for terms, k in zip(all_terms, keys):
            taylor = taylor_expand(terms, self.init_kwargs, prepend=self.prepend)
            taylors.append(taylor)
            taylor_keys[k] = jointerms(taylor[len(terms):])
        return all_terms, taylors, taylor_keys

    def build_solver(self, sol0):
        '''Builds a LinearSolver using the taylor expansions and all relevant constants.
        Update it with the latest solutions.'''
        dlin, wlin = {}, {}
        for k in self.keys:
            tk = self.taylor_keys[k]
            dlin[tk] = self.data[k] #in theory, this will always be replaced with data - ans0 before use
            try: wlin[tk] = self.wgts[k]
            except(KeyError): pass
        self.ls = LinearSolver(dlin, wgts=wlin, sparse=self.sparse, constants=self.sols_kwargs)
        self.eq_dict = {eq.val: eq for eq in self.ls.eqs} #maps taylor string expressions to linear equations 
        #Now make sure every taylor equation has every relevant constant, even if they don't appear in the derivative terms.
        for k,terms in zip(self.keys, self.all_terms):
            for term in terms:
                for t in term:
                    t_name = get_name(t)
                    if self.sols_kwargs.has_key(t_name):
                        self.eq_dict[self.taylor_keys[k]].add_const(t_name, self.sols_kwargs)
        self._update_solver(sol0)

    def _update_solver(self, sol):
        '''Update all constants in the internal LinearSolver and its LinearEquations based on new solutions.
        Also update the residuals (data - ans0) for next iteration.'''
        self.sol0 = sol
        self.sols_kwargs.update(sol)
        for eq in self.ls.eqs:
            for c in eq.consts.values(): 
                if sol.has_key(c.name): eq.consts[c.name].val = self.sols_kwargs[c.name]
            self.ls.consts.update(eq.consts)
        ans0 = self._get_ans0(sol)
        for k in ans0: self.ls.data[self.taylor_keys[k]] = self.data[k]-ans0[k]

    def _get_ans0(self, sol, keys=None):
        '''Evaluate the system of equations given input sol. 
        Specify keys to evaluate only a subset of the equations.'''
        if keys is None: 
            keys = self.keys
            all_terms = self.all_terms
            taylors = self.taylors
        else:
            all_terms, taylors, _ = self.gen_taylors(keys)
        ans0 = {}
        for k,taylor,terms in zip(keys,taylors,all_terms):
            eq = self.eq_dict[self.taylor_keys[k]]
            ans0[k] = np.sum([eq.eval_consts(t) for t in taylor[:len(terms)]], axis=0)
        return ans0

    def solve(self, rcond=1e-10, verbose=False):
        '''Executes a LinearSolver on the taylor-expanded system of equations, improving sol0 to get sol.'''
        dsol = self.ls.solve(rcond=rcond, verbose=verbose)
        sol = {}
        for dk in dsol:
            k = dk[len(self.prepend):]
            sol[k] = self.sol0[k] + dsol[dk]
        return sol
    
    def eval(self, sol, keys=None):
        '''Returns a dictionary evaluating data keys to the current values given sol and consts.
        Uses the stored data object unless otherwise specified.'''
        if type(keys) is str: keys = [keys]
        elif type(keys) is dict: keys = keys.keys()
        return self._get_ans0(sol, keys=keys)
    
    def chisq(self, sol, data=None, wgts=None):
        '''Compute Chi^2 = |obs - mod|^2 / sigma^2 for the specified solution. Weights are treated as 1/sigma. 
        wgts = {} means sigma = 1. Uses the stored data and weights unless otherwise overwritten.'''
        if data is None: 
            data = self.data
        if wgts is None: 
            wgts = self.wgts
        wgts = verify_weights(wgts, data.keys())
        return self.ls._chisq(sol, data, wgts, self.eval)

    def solve_iteratively(self, conv_crit=1e-10, maxiter=50, verbose=False):
        """Repeatedly solves and updates linsolve until convergence or maxiter is reached. 
        Returns a meta object containing the number of iterations, chisq, and convergence criterion.

        Args:
            conv_crit: A convergence criterion (default 1e-10) below which to stop iterating. 
                Converegence is measured L2-norm of the change in the solution of all the variables
                divided by the L2-norm of the solution itself.
            maxiter: An integer maximum number of iterations to perform before quitting. Default 50.

        Returns: meta, sol
            meta: a dictionary with metadata about the solution, including
                iter: the number of iterations taken to reach convergence (or maxiter)
                chisq: the chi^2 of the solution produced by the final iteration
                conv_crit: the convergence criterion evaluated at the final iteration
            sol: a dictionary of complex solutions with variables as keys
        """
        for i in range(1,maxiter+1):
            if verbose: print 'Beginning iteration %d/%d' % (i,maxiter)
            new_sol = self.solve(rcond=conv_crit, verbose=verbose) # XXX is rcond=conv_crit correct?
            deltas = [new_sol[k]-self.sol0[k] for k in new_sol.keys()]
            conv = np.linalg.norm(deltas, axis=0) / np.linalg.norm(new_sol.values(),axis=0)
            if np.all(conv < conv_crit) or i == maxiter:
                meta = {'iter': i, 'chisq': self.chisq(new_sol), 'conv_crit': conv}
                return meta, new_sol
            self._update_solver(new_sol)
=======
__version__ = version.version
>>>>>>> d12d4370
<|MERGE_RESOLUTION|>--- conflicted
+++ resolved
@@ -1,655 +1,4 @@
 from linsolve import *
 import version
 
-<<<<<<< HEAD
-Solvers: LinearSolver, LogProductSolver, and LinProductSolver.
-
-These generally follow the form:
-> data = {'a1*x+b1*y': np.array([5.,7]), 'a2*x+b2*y': np.array([4.,6])}
-> ls = LinearSolver(data, a1=1., b1=np.array([2.,3]), a2=2., b2=np.array([1.,2]))
-> sol = ls.solve()
-
-where equations are passed in as a dictionary where each key is a string
-describing the equation (which is parsed according to python syntax) and each
-value is the corresponding "measured" value of that equation.  Variable names
-in equations are checked against keyword arguments to the solver to determine
-if they are provided constants or parameters to be solved for.  Parameter anmes
-and solutions are return are returned as key:value pairs in ls.solve().
-Parallel instances of equations can be evaluated by providing measured values
-as numpy arrays.  Constants can also be arrays that comply with standard numpy
-broadcasting rules.  Finally, weighting is implemented through an optional wgts
-dictionary that parallels the construction of data.
-
-LinearSolver solves linear equations of the form 'a*x + b*y + c*z'.
-LogProductSolver uses logrithms to linearize equations of the form 'x*y*z'.
-LinProductSolver uses symbolic Taylor expansion to linearize equations of the
-form 'x*y + y*z'.
-
-For more detail on usage, see linsolve_example.ipynb
-'''
-
-import numpy as np
-import ast
-from scipy.sparse import lil_matrix, csr_matrix
-import scipy.sparse.linalg
-from copy import deepcopy
-
-def ast_getterms(n):
-    '''Convert an AST parse tree into a list of terms.  E.g. 'a*x1+b*x2' -> [[a,x1],[b,x2]]'''
-    if type(n) is ast.Name: return [[n.id]]
-    elif type(n) is ast.Num: return [[n.n]]
-    elif type(n) is ast.Expression: return ast_getterms(n.body)
-    elif type(n) is ast.UnaryOp:
-        assert(type(n.op) is ast.USub)
-        return [[-1]+ast_getterms(n.operand)[0]]
-    elif type(n) is ast.BinOp:
-        if type(n.op) is ast.Mult:
-            return [ast_getterms(n.left)[0] + ast_getterms(n.right)[0]]
-        elif type(n.op) is ast.Add: return ast_getterms(n.left) + ast_getterms(n.right)
-        elif type(n.op) is ast.Sub: return ast_getterms(n.left) + [[-1] + ast_getterms(n.right)[0]]
-        else: raise ValueError('Unsupported operation: %s' % str(n.op))
-    else: raise ValueError('Unsupported: %s' % str(n))
-
-def get_name(s, isconj=False):
-    '''Parse variable names of form 'var_' as 'var' + conjugation.'''
-    if not type(s) is str:
-        if isconj: return str(s), False
-        else: return str(s)
-    if isconj: return s.rstrip('_'), s.endswith('_') # tag names ending in '_' for conj
-    else: return s.rstrip('_') # parse 'name_' as 'name' + conj
-
-
-class Constant:
-    '''Container for constants (which can be arrays) in linear equations.'''
-    def __init__(self, name, constants):
-        self.name = get_name(name)
-        if type(name) is str: self.val = constants[self.name]
-        else: self.val = name
-        try: self.dtype = self.val.dtype
-        except(AttributeError): self.dtype = type(self.val)
-    def shape(self):
-        try: return self.val.shape
-        except(AttributeError): return ()
-    def get_val(self, name=None):
-        '''Return value of constant. Handles conj if name='varname_' is requested 
-        instead of name='varname'.'''
-        if name is not None and type(name) is str:
-            name, conj = get_name(name, isconj=True)
-            assert(self.name == name)
-            if conj: return self.val.conjugate()
-            else: return self.val
-        else: return self.val
-
-
-class Parameter:
-    
-    def __init__(self, name):
-        '''Container for parameters that are to be solved for.'''
-        self.name = get_name(name)
-
-    def sparse_form(self, name, eqnum, prm_order, prefactor, re_im_split=True):
-        xs,ys,vals = [], [], []
-        # separated into real and imaginary parts iff one of the variables is conjugated with "_"
-        if re_im_split: 
-            name,conj = get_name(name, True)
-            ordr,ordi = 2*prm_order[self.name], 2*prm_order[self.name]+1 
-            cr,ci = prefactor.real, prefactor.imag
-            i = 2*eqnum
-            # (cr,ci) * (pr,pi) = (cr*pr-ci*pi, ci*pr+cr*pi)
-            xs.append(i); ys.append(ordr); vals.append(cr) # real component
-            xs.append(i+1); ys.append(ordr); vals.append(ci) # imag component
-            if not conj:
-                xs.append(i); ys.append(ordi); vals.append(-ci) # imag component
-                xs.append(i+1); ys.append(ordi); vals.append(cr) # imag component
-            else:
-                xs.append(i); ys.append(ordi); vals.append(ci) # imag component
-                xs.append(i+1); ys.append(ordi); vals.append(-cr) # imag component
-        else:
-            xs.append(eqnum); ys.append(prm_order[self.name]); vals.append(prefactor)
-        return xs, ys, vals
-    
-    def get_sol(self, x, prm_order):
-        '''Extract prm value from appropriate row of x solution.'''
-        if x.shape[0] > len(prm_order): # detect that we are splitting up real and imaginary parts
-            ordr,ordi = 2*prm_order[self.name], 2*prm_order[self.name]+1
-            return {self.name: x[ordr] + np.complex64(1.0j)*x[ordi]}
-        else: return {self.name: x[prm_order[self.name]]}
-
-
-class LinearEquation:
-    '''Container for all prms and constants associated with a linear equation.'''
-    def __init__(self, val, **kwargs):
-        self.val = val
-        if type(val) is str:
-            n = ast.parse(val, mode='eval')
-            val = ast_getterms(n)
-        self.wgts = kwargs.pop('wgts',np.float32(1.))
-        self.has_conj = False
-        constants = kwargs.pop('constants', kwargs)
-        self.process_terms(val, constants)
-
-    def process_terms(self, terms, constants):
-        '''Classify terms from parsed str as Constant or Parameter.'''
-        self.consts, self.prms = {}, {}
-        for term in terms:
-            for t in term:
-                try:
-                    self.add_const(t, constants)
-                except(KeyError): # must be a parameter then
-                    p = Parameter(t)
-                    self.has_conj |= get_name(t,isconj=True)[-1] # keep track if any prms are conj
-                    self.prms[p.name] = p
-        self.terms = self.order_terms(terms)
-
-    def add_const(self, name, constants):
-        '''Manually add a constant of given name to internal list of constants. Value is drawn from constants.'''
-        n = get_name(name)
-        if constants.has_key(n) and isinstance(constants[n], Constant): c = constants[n]
-        else: c = Constant(name, constants) # raises KeyError if not a constant
-        self.consts[c.name] = c
-    
-    def order_terms(self, terms):
-        '''Reorder terms to obey (const1,const2,...,prm) ordering.'''
-        def cmp(x,y):
-            if self.prms.has_key(get_name(x)): return 1
-            if self.prms.has_key(get_name(y)): return -1
-            return 0
-        for L in terms: L.sort(cmp)
-        # Validate that each term has exactly 1 unsolved parameter.
-        for t in terms:
-            assert(self.prms.has_key(get_name(t[-1])))
-            for ti in t[:-1]:
-                assert(type(ti) is not str or self.consts.has_key(get_name(ti)))
-        return terms
-
-    def eval_consts(self, const_list, wgts=np.float32(1.)):
-        '''Multiply out constants (and wgts) for placing in matrix.'''
-        const_list = [self.consts[get_name(c)].get_val(c) for c in const_list]
-        return wgts * reduce(lambda x,y: x*y, const_list, np.float32(1.))
-        #return 1. * reduce(lambda x,y: x*y, const_list, 1.)
-
-    def sparse_form(self, eqnum, prm_order, re_im_split=True):
-        '''Returns the row and col information and the values of coefficients to build up 
-        part of the sparse (CSR) reprentation of the A matrix corresponding to this equation.'''
-        xs, ys, vals = [], [], []
-        for term in self.terms:
-            p = self.prms[get_name(term[-1])]
-            f = self.eval_consts(term[:-1], self.wgts)
-            if len(f.flatten()) == 1:
-                x,y,val = p.sparse_form(term[-1], eqnum, prm_order, f, re_im_split)
-            else:
-                x,y,val = p.sparse_form(term[-1], eqnum, prm_order, f.flatten(), re_im_split)
-            xs += x; ys += y; vals += val
-        return xs, ys, vals
-    
-    def eval(self, sol):
-        '''Given dict of parameter solutions, evaluate this equation.'''
-        rv = 0
-        for term in self.terms:
-            total = self.eval_consts(term[:-1])
-            name,isconj = get_name(term[-1],isconj=True)
-            if isconj: total *= np.conj(sol[name])
-            else: total *= sol[name]
-            rv += total
-        return rv
-        
-
-def verify_weights(wgts, keys):
-    '''Given wgts and keys, ensure wgts have all keys and are all real.
-    If wgts == {} or None, return all 1s.'''
-    if wgts is None or wgts == {}:
-        return {k: np.float32(1.) for k in keys}
-    else:
-        for k in keys:
-            assert(wgts.has_key(k)) # must have weights for all keys
-            assert(np.iscomplexobj(wgts[k]) == False) # tricky errors happen if wgts are complex
-        return wgts
-
-
-class LinearSolver:
-
-    def __init__(self, data, wgts={}, sparse=False, **kwargs):
-        """Set up a linear system of equations of the form 1*a + 2*b + 3*c = 4.
-
-        Args:
-            data: Dictionary that maps linear equations, written as valid python-interpetable strings 
-                that include the variables in question, to (complex) numbers or numpy arrarys. 
-                Variables with trailing underscores '_' are interpreted as complex conjugates.
-            wgts: Dictionary that maps equation strings from data to real weights to apply to each linear 
-                equation. Any equation not in wgts gets a weight of 1.0. Defaults to {} (i.e. all 1.0s).
-            sparse: Boolean (default False). If True, handles all matrix algebra with sparse matrices. 
-                May be faster for certain systems of equations. 
-            **kwargs: keyword arguments of constants (python variables in keys of data that 
-                are not to be solved for)
-
-        Returns:
-            None
-        """
-        self.data = data
-        self.keys = data.keys()
-        self.sparse = sparse
-        self.wgts = verify_weights(wgts, self.keys)
-        constants = kwargs.pop('constants', kwargs)
-        self.eqs = [LinearEquation(k,wgts=self.wgts[k], constants=constants) for k in self.keys]
-        # XXX add ability to have more than one measurment for a key=equation
-        self.prms = {}
-        for eq in self.eqs: 
-            self.prms.update(eq.prms)
-        self.consts = {}
-        for eq in self.eqs: 
-            self.consts.update(eq.consts) 
-        self.prm_order = {}
-        for i,p in enumerate(self.prms): 
-            self.prm_order[p] = i
-
-        # infer dtype for later arrays
-        self.re_im_split = kwargs.pop('re_im_split',False)
-        #go through and figure out if any variables are conjugated
-        for eq in self.eqs: 
-            self.re_im_split |= eq.has_conj
-        numerical_input = self.data.values() + self.consts.values() + self.wgts.values()
-        self.dtype = reduce(np.promote_types, [d.dtype if hasattr(d,'dtype') else type(d) for d in numerical_input])
-        if self.re_im_split: self.dtype = np.real(np.ones(1, dtype=self.dtype)).dtype
-        self.shape = self._shape()
-
-    def _shape(self):
-        '''Get broadcast shape of constants, weights for last dim of A'''
-        sh = []
-        for k in self.consts:
-            shk = self.consts[k].shape()
-            if len(shk) > len(sh): sh += [0] * (len(shk)-len(sh))
-            for i in xrange(min(len(sh),len(shk))): sh[i] = max(sh[i],shk[i])
-        for k in self.wgts:
-            try: shk = self.wgts[k].shape
-            except(AttributeError): continue
-            if len(shk) > len(sh): sh += [0] * (len(shk)-len(sh))
-            for i in xrange(min(len(sh),len(shk))): sh[i] = max(sh[i],shk[i])
-        return tuple(sh)
-
-    def _A_shape(self):
-        '''Get shape of A matrix (# eqs, # prms, data.size). Now always 3D.'''
-        try: 
-            sh = (reduce(lambda x,y: x*y, self.shape),) # flatten data dimensions so A is always 3D
-        except(TypeError): 
-            sh = (1,)
-        if self.re_im_split: 
-            return (2*len(self.eqs),2*len(self.prm_order))+sh
-        else: return (len(self.eqs),len(self.prm_order))+sh
-
-    def get_A(self):
-        '''Return A matrix for A*x=y.'''
-        A = np.zeros(self._A_shape(), dtype=self.dtype)
-        xs,ys,vals = self.sparse_form()
-        ones = np.ones_like(A[0,0])
-        #A[xs,ys] += [v * ones for v in vals] # This is broken when a single equation has the same param more than once
-        for x,y,v in zip(xs,ys,[v * ones for v in vals]):
-            A[x,y] += v # XXX ugly
-        return A
-
-    def sparse_form(self):
-        '''Returns a lists of lists of row and col numbers and coefficients in order to
-        express the linear system as a CSR sparse matrix.'''
-        xs, ys, vals = [], [], []
-        for i,eq in enumerate(self.eqs):
-            x,y,val = eq.sparse_form(i, self.prm_order, self.re_im_split)
-            # print 'val:', val
-            xs += x; ys += y; vals += val
-        return xs, ys, vals
-
-    def get_A_sparse(self):
-        '''Fixes dimension needed for CSR sparse matrix representation.'''
-        xs,ys,vals = self.sparse_form()
-        ones = np.ones(self._A_shape()[2:],dtype=self.dtype)
-        for n,val in enumerate(vals): 
-            if type(val) is not np.ndarray:
-                vals[n] = ones*val
-        return np.array(xs), np.array(ys), np.array(vals).T
-    
-    def get_weighted_data(self):
-        '''Return y = data * wgt as a 2D vector, regardless of original data/wgt shape.'''
-        d = np.array([self.data[k] for k in self.keys])
-        if len(self.wgts) > 0:
-            w = np.array([self.wgts[k] for k in self.keys])
-            w.shape += (1,) * (d.ndim-w.ndim)
-            d.shape += (1,) * (w.ndim-d.ndim)
-            d = d*w
-        self._data_shape = d.shape[1:] # store for reshaping sols to original
-        d.shape = (d.shape[0],-1) # Flatten 
-        if self.re_im_split:
-            rv = np.empty((2*d.shape[0],)+d.shape[1:], dtype=self.dtype)
-            rv[::2],rv[1::2] = d.real, d.imag
-            return rv
-        else: return d
-    
-    def solve(self, rcond=1e-10, verbose=False): # XXX add prm for used AtAiAt for all k?
-        """Compute x' = (At A)^-1 At * y, returning x' as dict of prms:values.
-
-        Args:
-            rcond: cutoff ratio for singular values useed in numpy.linalg.lstsq, numpy.linalg.pinv,
-                or (if sparse) as atol and btol in scipy.sparse.linalg.lsqr
-
-        Returns:
-            sol: a dictionary of solutions with variables as keys
-        """
-        y = self.get_weighted_data()
-        Ashape = self._A_shape()
-        x = np.empty((Ashape[1],y.shape[-1]), dtype=self.dtype)
-        if self.sparse:
-            xs, ys, vals = self.get_A_sparse()
-            #AtAi = None
-            for k in xrange(y.shape[-1]):
-                if verbose: print 'Solving %d/%d' % (k, y.shape[-1])
-
-                # inverse is ~10x slower than lsqr
-                #if AtAi is None or Ashape[-1] != 1:
-                #    Ak = csr_matrix((vals[k], (xs,ys))) 
-                #    At = Ak.T.conj()
-                #    AtA = At.dot(Ak).toarray()
-                #    try: AtAi = np.linalg.pinv(AtA, rcond=rcond)
-                #    except(np.linalg.LinAlgError): AtAi = np.linalg.inv(AtA)
-                #x[...,k:k+1] = AtAi.dot(At.conj().dot(y[...,k:k+1]))
-
-                # solve is ~3x slower than lsqr
-                #Ak = csr_matrix((vals[k], (xs,ys))) 
-                #At = Ak.T.conj()
-                #AtA = At.dot(Ak).toarray()
-                ##Aty = At.dot(y[...,k:k+1])
-                #Aty = At.dot(y[...,k:k+1]) # automatically dense bc y is dense
-                ##xhat = scipy.sparse.linalg.spsolve(AtA, Aty)
-                #xhat = np.linalg.solve(AtA, Aty)
-                #x[...,k:k+1] = xhat
-                Ak = csr_matrix((vals[min(k,Ashape[-1]-1)], (xs,ys))) 
-                xhat = scipy.sparse.linalg.lsqr(Ak, y[...,k], atol=rcond, btol=rcond)[0] # XXX does this err for singular cases?
-                x[...,k] = xhat
-        else: 
-            A = self.get_A()
-            assert(A.ndim == 3)
-            AtAiAt = None
-            for k in xrange(y.shape[-1]):
-                if verbose: print 'Solving %d/%d' % (k, y.shape[-1])
-
-                if AtAiAt is None or Ashape[-1] != 1:
-                    Ak = A[...,min(k,Ashape[-1]-1)]
-                    At = Ak.T.conj()
-                    AtA = At.dot(Ak) 
-                    try:
-                        x[...,k] = np.linalg.lstsq(Ak, y[...,k], rcond=rcond)[0]
-                        # Aty = At.dot(y[...,k:k+1])
-                        # xhat = np.linalg.solve(AtA, Aty) # is supposed to error for singular matrices, but doesn't seem to.
-                        # Solve is ~1.5 times faster than lstqr, but fails to deal with singular matrices in our redcal tests
-                    except(np.linalg.LinAlgError):
-                        # finding inverse is about 3x slower than solve
-                        try: AtAi = np.linalg.pinv(AtA, rcond=rcond)
-                        except(np.linalg.LinAlgError): 
-                            AtAi = np.linalg.inv(AtA)
-                        AtAiAt = AtAi.dot(Ak.T.conj()) 
-                        x[...,k:k+1] = np.dot(AtAiAt,y[...,k:k+1])
-                else: # then we've already computed AtAiAt and might as well use it
-                    x[...,k:k+1] = np.dot(AtAiAt,y[...,k:k+1])
-
-        x.shape = x.shape[:1] + self._data_shape # restore to shape of original data
-        sol = {}
-        for p in self.prms.values(): sol.update(p.get_sol(x,self.prm_order))
-        return sol
-
-    def eval(self, sol, keys=None):
-        """Returns a dictionary evaluating data keys to the current values given sol and consts.
-        Uses the stored data object unless otherwise specified."""
-        if keys is None: keys = self.keys
-        elif type(keys) is str: keys = [keys]
-        elif type(keys) is dict: keys = keys.keys()
-        result = {}
-        for k in keys:
-            eq = LinearEquation(k, **self.consts)
-            result[k] = eq.eval(sol)
-        return result
-    
-    def _chisq(self, sol, data, wgts, evaluator):
-        """Internal adaptable chisq calculator."""
-        if len(wgts) == 0: sigma2 = {k: 1.0 for k in data.keys()} #equal weights
-        else: sigma2 = {k: wgts[k]**-2 for k in wgts.keys()} 
-        evaluated = evaluator(sol, keys=data)
-        chisq = 0
-        for k in data.keys(): chisq += np.abs(evaluated[k]-data[k])**2 / sigma2[k]
-        return chisq
-    
-    def chisq(self, sol, data=None, wgts=None):
-        """Compute Chi^2 = |obs - mod|^2 / sigma^2 for the specified solution. Weights are treated as 1/sigma. 
-        wgts = {} means sigma = 1. Default uses the stored data and weights unless otherwise overwritten."""
-        if data is None: 
-            data = self.data
-        if wgts is None: 
-            wgts = self.wgts
-        wgts = verify_weights(wgts, data.keys())
-        return self._chisq(sol, data, wgts, self.eval)
-        
-
-# XXX need to add support for conjugated constants...maybe this already works because we have conjugated constants inherited form taylor expansion
-def conjterm(term, mode='amp'):
-    '''Modify prefactor for conjugated terms, according to mode='amp|phs|real|imag'.'''
-    f = {'amp':1,'phs':-1,'real':1,'imag':1j}[mode] # if KeyError, mode was invalid
-    terms = [[f,t[:-1]] if t.endswith('_') else [t] for t in term]
-    return reduce(lambda x,y: x+y, terms)
-
-def jointerms(terms): 
-    '''String that joins lists of lists of terms as the sum of products.'''
-    return '+'.join(['*'.join(map(str,t)) for t in terms])
-
-
-class LogProductSolver: 
-
-    def __init__(self, data, wgts={}, sparse=False, **kwargs):
-        """Set up a nonlinear system of equations of the form a*b = 1.0 to linearze via logarithm.
-
-        Args:
-            data: Dictionary that maps nonlinear product equations, written as valid python-interpetable 
-                strings that include the variables in question, to (complex) numbers or numpy arrarys. 
-                Variables with trailing underscores '_' are interpreted as complex conjugates (e.g. x*y_ 
-                parses as x * y.conj()).
-            wgts: Dictionary that maps equation strings from data to real weights to apply to each 
-                equation. Any equation not in wgts gets a weight of 1.0. Defaults to {} (i.e. all 1.0s).
-            sparse: Boolean (default False). If True, handles all matrix algebra with sparse matrices. 
-                May be faster for certain systems of equations. 
-            **kwargs: keyword arguments of constants (python variables in keys of data that 
-                are not to be solved for)
-
-        Returns:
-            None
-        """
-        keys = data.keys()
-        wgts = verify_weights(wgts, keys)
-        eqs = [ast_getterms(ast.parse(k, mode='eval')) for k in keys]
-        logamp, logphs = {}, {}
-        logampw, logphsw = {}, {}
-        for k,eq in zip(keys,eqs):
-            assert(len(eq) == 1) # equations have to be purely products---no adds
-            eqamp = jointerms([conjterm([t],mode='amp') for t in eq[0]])
-            eqphs = jointerms([conjterm([t],mode='phs') for t in eq[0]])
-            dk = np.log(data[k])
-            logamp[eqamp],logphs[eqphs] = dk.real, dk.imag
-            try: logampw[eqamp],logphsw[eqphs] = wgts[k], wgts[k]
-            except(KeyError): pass
-        constants = kwargs.pop('constants', kwargs)
-        logamp_consts, logphs_consts = {}, {}
-        for k in constants:
-            c = np.log(constants[k]) # log unwraps complex circle at -pi
-            logamp_consts[k], logphs_consts[k] = c.real, c.imag
-        self.ls_amp = LinearSolver(logamp, logampw, sparse=sparse, constants=logamp_consts)
-        self.ls_phs = LinearSolver(logphs, logphsw, sparse=sparse, constants=logphs_consts)
-
-    def solve(self, rcond=1e-10, verbose=False):
-        """Solve both amplitude and phase by taking the log of both sides to linearize.
-
-        Args:
-            rcond: cutoff ratio for singular values useed in numpy.linalg.lstsq, numpy.linalg.pinv,
-                or (if sparse) as atol and btol in scipy.sparse.linalg.lsqr
-
-        Returns:
-            sol: a dictionary of complex solutions with variables as keys
-        """
-        sol_amp = self.ls_amp.solve(rcond=rcond, verbose=verbose)
-        sol_phs = self.ls_phs.solve(rcond=rcond, verbose=verbose)
-        sol = {}
-        for k in sol_amp: sol[k] = np.exp(sol_amp[k] + 1j*sol_phs[k])   
-        return sol
-
-def taylor_expand(terms, consts={}, prepend='d'):
-    '''First-order Taylor expand terms (product of variables or the sum of a 
-    product of variables) wrt all parameters except those listed in consts.'''
-    taylors = []
-    for term in terms: taylors.append(term)
-    for term in terms:
-        for i,t in enumerate(term):
-            if type(t) is not str or get_name(t) in consts: continue
-            taylors.append(term[:i]+[prepend+t]+term[i+1:])
-    return taylors
-
-
-# XXX make a version of linproductsolver that taylor expands in e^{a+bi} form
-class LinProductSolver:
-
-    def __init__(self, data, sol0, wgts={}, sparse=False, **kwargs):
-        """Set up a nonlinear system of equations of the form a*b + c*d = 1.0 
-        to linearize via Taylor expansion and solve iteratively using the Gauss-Newton algorithm.
-
-        Args:
-            data: Dictionary that maps nonlinear product equations, written as valid python-interpetable 
-                strings that include the variables in question, to (complex) numbers or numpy arrarys. 
-                Variables with trailing underscores '_' are interpreted as complex conjugates (e.g. x*y_ 
-                parses as x * y.conj()).
-            sol0: Dictionary mapping all variables (as keyword strings) to their starting guess values.
-                This is the point that is Taylor expanded around, so it must be relatively close to the
-                true chi^2 minimizing solution. In the same format as that produced by 
-                linsolve.LogProductSolver.solve() or linsolve.LinProductSolver.solve().
-            wgts: Dictionary that maps equation strings from data to real weights to apply to each 
-                equation. Any equation not in wgts gets a weight of 1.0. Defaults to {} (i.e. all 1.0s).
-            sparse: Boolean (default False). If True, handles all matrix algebra with sparse matrices. 
-                May be faster for certain systems of equations. 
-            **kwargs: keyword arguments of constants (python variables in keys of data that 
-                are not to be solved for)
-
-        Returns:
-            None
-        """
-        self.prepend = 'd' # XXX make this something hard to collide with
-        self.data, self.sparse, self.keys = data, sparse, data.keys()
-        self.wgts = verify_weights(wgts, self.keys)
-        constants = kwargs.pop('constants', kwargs)
-        self.init_kwargs, self.sols_kwargs = constants, deepcopy(constants)
-        self.sols_kwargs.update(sol0)
-        self.all_terms, self.taylors, self.taylor_keys = self.gen_taylors()
-        self.build_solver(sol0) 
-    
-    def gen_taylors(self, keys=None):
-        '''Parses all terms, performs a taylor expansion, and maps equation keys to taylor expansion keys.'''
-        if keys is None: keys = self.keys
-        all_terms = [ast_getterms(ast.parse(k, mode='eval')) for k in keys]
-        taylors, taylor_keys = [], {}
-        for terms, k in zip(all_terms, keys):
-            taylor = taylor_expand(terms, self.init_kwargs, prepend=self.prepend)
-            taylors.append(taylor)
-            taylor_keys[k] = jointerms(taylor[len(terms):])
-        return all_terms, taylors, taylor_keys
-
-    def build_solver(self, sol0):
-        '''Builds a LinearSolver using the taylor expansions and all relevant constants.
-        Update it with the latest solutions.'''
-        dlin, wlin = {}, {}
-        for k in self.keys:
-            tk = self.taylor_keys[k]
-            dlin[tk] = self.data[k] #in theory, this will always be replaced with data - ans0 before use
-            try: wlin[tk] = self.wgts[k]
-            except(KeyError): pass
-        self.ls = LinearSolver(dlin, wgts=wlin, sparse=self.sparse, constants=self.sols_kwargs)
-        self.eq_dict = {eq.val: eq for eq in self.ls.eqs} #maps taylor string expressions to linear equations 
-        #Now make sure every taylor equation has every relevant constant, even if they don't appear in the derivative terms.
-        for k,terms in zip(self.keys, self.all_terms):
-            for term in terms:
-                for t in term:
-                    t_name = get_name(t)
-                    if self.sols_kwargs.has_key(t_name):
-                        self.eq_dict[self.taylor_keys[k]].add_const(t_name, self.sols_kwargs)
-        self._update_solver(sol0)
-
-    def _update_solver(self, sol):
-        '''Update all constants in the internal LinearSolver and its LinearEquations based on new solutions.
-        Also update the residuals (data - ans0) for next iteration.'''
-        self.sol0 = sol
-        self.sols_kwargs.update(sol)
-        for eq in self.ls.eqs:
-            for c in eq.consts.values(): 
-                if sol.has_key(c.name): eq.consts[c.name].val = self.sols_kwargs[c.name]
-            self.ls.consts.update(eq.consts)
-        ans0 = self._get_ans0(sol)
-        for k in ans0: self.ls.data[self.taylor_keys[k]] = self.data[k]-ans0[k]
-
-    def _get_ans0(self, sol, keys=None):
-        '''Evaluate the system of equations given input sol. 
-        Specify keys to evaluate only a subset of the equations.'''
-        if keys is None: 
-            keys = self.keys
-            all_terms = self.all_terms
-            taylors = self.taylors
-        else:
-            all_terms, taylors, _ = self.gen_taylors(keys)
-        ans0 = {}
-        for k,taylor,terms in zip(keys,taylors,all_terms):
-            eq = self.eq_dict[self.taylor_keys[k]]
-            ans0[k] = np.sum([eq.eval_consts(t) for t in taylor[:len(terms)]], axis=0)
-        return ans0
-
-    def solve(self, rcond=1e-10, verbose=False):
-        '''Executes a LinearSolver on the taylor-expanded system of equations, improving sol0 to get sol.'''
-        dsol = self.ls.solve(rcond=rcond, verbose=verbose)
-        sol = {}
-        for dk in dsol:
-            k = dk[len(self.prepend):]
-            sol[k] = self.sol0[k] + dsol[dk]
-        return sol
-    
-    def eval(self, sol, keys=None):
-        '''Returns a dictionary evaluating data keys to the current values given sol and consts.
-        Uses the stored data object unless otherwise specified.'''
-        if type(keys) is str: keys = [keys]
-        elif type(keys) is dict: keys = keys.keys()
-        return self._get_ans0(sol, keys=keys)
-    
-    def chisq(self, sol, data=None, wgts=None):
-        '''Compute Chi^2 = |obs - mod|^2 / sigma^2 for the specified solution. Weights are treated as 1/sigma. 
-        wgts = {} means sigma = 1. Uses the stored data and weights unless otherwise overwritten.'''
-        if data is None: 
-            data = self.data
-        if wgts is None: 
-            wgts = self.wgts
-        wgts = verify_weights(wgts, data.keys())
-        return self.ls._chisq(sol, data, wgts, self.eval)
-
-    def solve_iteratively(self, conv_crit=1e-10, maxiter=50, verbose=False):
-        """Repeatedly solves and updates linsolve until convergence or maxiter is reached. 
-        Returns a meta object containing the number of iterations, chisq, and convergence criterion.
-
-        Args:
-            conv_crit: A convergence criterion (default 1e-10) below which to stop iterating. 
-                Converegence is measured L2-norm of the change in the solution of all the variables
-                divided by the L2-norm of the solution itself.
-            maxiter: An integer maximum number of iterations to perform before quitting. Default 50.
-
-        Returns: meta, sol
-            meta: a dictionary with metadata about the solution, including
-                iter: the number of iterations taken to reach convergence (or maxiter)
-                chisq: the chi^2 of the solution produced by the final iteration
-                conv_crit: the convergence criterion evaluated at the final iteration
-            sol: a dictionary of complex solutions with variables as keys
-        """
-        for i in range(1,maxiter+1):
-            if verbose: print 'Beginning iteration %d/%d' % (i,maxiter)
-            new_sol = self.solve(rcond=conv_crit, verbose=verbose) # XXX is rcond=conv_crit correct?
-            deltas = [new_sol[k]-self.sol0[k] for k in new_sol.keys()]
-            conv = np.linalg.norm(deltas, axis=0) / np.linalg.norm(new_sol.values(),axis=0)
-            if np.all(conv < conv_crit) or i == maxiter:
-                meta = {'iter': i, 'chisq': self.chisq(new_sol), 'conv_crit': conv}
-                return meta, new_sol
-            self._update_solver(new_sol)
-=======
-__version__ = version.version
->>>>>>> d12d4370
+__version__ = version.version