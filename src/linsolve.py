import numpy as np
import ast
from scipy.sparse import lil_matrix, csr_matrix
import scipy.sparse.linalg

def ast_getterms(n):
    '''Convert an AST parse tree into a list of terms.  E.g. 'a*x1+b*x2' -> [[a,x1],[b,x2]]'''
    if type(n) is ast.Name: return [[n.id]]
    elif type(n) is ast.Num: return [[n.n]]
    elif type(n) is ast.Expression: return ast_getterms(n.body)
    elif type(n) is ast.UnaryOp:
        assert(type(n.op) is ast.USub)
        return [[-1]+ast_getterms(n.operand)[0]]
    elif type(n) is ast.BinOp:
        if type(n.op) is ast.Mult:
            return [ast_getterms(n.left)[0] + ast_getterms(n.right)[0]]
        elif type(n.op) is ast.Add: return ast_getterms(n.left) + ast_getterms(n.right)
        elif type(n.op) is ast.Sub: return ast_getterms(n.left) + [[-1] + ast_getterms(n.right)[0]]
        else: raise ValueError('Unsupported operation: %s' % str(n.op))
    else: raise ValueError('Unsupported: %s' % str(n))

def get_name(s, isconj=False):
    '''Parse variable names of form 'var_' as 'var' + conjugation.'''
    if not type(s) is str:
        if isconj: return s, False
        else: return s
    rv = s
    if rv.endswith('_'): rv = rv[:-1] # parse 'name_' as 'name' + conj
    if isconj: return rv, s.endswith('_') # tag names ending in '_' for conj
    else: return rv

class Constant:
    '''Container for constants (which can be arrays) in linear equations.'''
    def __init__(self, name, **kwargs):
        if type(name) is str:
            self.name = get_name(name)
            self.val = kwargs[self.name]
        else: self.name, self.val = name, name
    def shape(self):
        try: return self.val.shape
        except(AttributeError): return ()
    def get_val(self, name=None):
        '''Return value of constant. Handles conj if name='varname_' is requested 
        instead of name='varname'.'''
        if name is not None:
            name, conj = get_name(name, isconj=True)
            assert(self.name == name)
            if conj: return self.val.conjugate()
            else: return self.val
        else: return self.val

class Parameter:
    '''Container for parameters that are to be solved for.'''
    def __init__(self, name):
        self.name = get_name(name)
    def put_matrix(self, name, m, eqnum, prm_order, prefactor, complex=True):
        '''Return line for A matrix in A*x=y.  Handles conj if name='prmname_' is 
        requested instead of name='prmname'.'''
<<<<<<< HEAD
        xs,ys,vals = self.sparse_form(name, eqnum, prm_order, prefactor, complex=complex)
        m[xs,ys,0] = vals
    def sparse_form(self, name, eqnum, prm_order, prefactor, complex=True):
        xs,ys,vals = [], [], []
=======
>>>>>>> 1b88504b
        if complex: # XXX for now, either everything's complex or everything's real
            name,conj = get_name(name, True)
            ordr,ordi = 2*prm_order[self.name], 2*prm_order[self.name]+1 
            cr,ci = prefactor.real, prefactor.imag
            i = 2*eqnum
            # (cr,ci) * (pr,pi) = (cr*pr-ci*pi, ci*pr+cr*pi)
            xs.append(i); ys.append(ordr); vals.append(cr) # real component
            xs.append(i+1); ys.append(ordr); vals.append(ci) # imag component
            if not conj:
                xs.append(i); ys.append(ordi); vals.append(-ci) # imag component
                xs.append(i+1); ys.append(ordi); vals.append(cr) # imag component
            else:
                xs.append(i); ys.append(ordi); vals.append(ci) # imag component
                xs.append(i+1); ys.append(ordi); vals.append(-cr) # imag component
        else:
            xs.append(eqnum); ys.append(prm_order[self.name]); vals.append(prefactor)
        return xs, ys, vals
    def get_sol(self, x, prm_order):
        '''Extract prm value from appropriate row of x solution.'''
        if x.shape[0] > len(prm_order): # detect that we are complex
            ordr,ordi = 2*prm_order[self.name], 2*prm_order[self.name]+1
            return {self.name: x[ordr] + 1j*x[ordi]}
        else: return {self.name: x[prm_order[self.name]]}

class LinearEquation:
    '''Container for all prms and constants associated with a linear equation.'''
    def __init__(self, val, **kwargs):
        if type(val) is str:
            n = ast.parse(val, mode='eval')
            val = ast_getterms(n)
        self.wgt = kwargs.pop('wgt',1.)
        self.process_terms(val, **kwargs)
    def process_terms(self, terms, **kwargs):
        '''Classify terms from parsed str as Constant or Parameter.'''
        self.consts, self.prms = {}, {}
        for term in terms:
            for t in term:
                try:
                    c = Constant(t, **kwargs) # raises KeyError if not a constant
                    self.consts[c.name] = c
                except(KeyError): # must be a parameter then
                    p = Parameter(t)
                    self.prms[p.name] = p
        self.terms = self.order_terms(terms)
    def order_terms(self, terms):
        '''Reorder terms to obey (const1,const2,...,prm) ordering.'''
        def cmp(x,y):
            if self.prms.has_key(get_name(x)): return 1
            if self.prms.has_key(get_name(y)): return -1
            return 0
        for L in terms: L.sort(cmp)
        # Validate that each term has exactly 1 unsolved parameter.
        for t in terms:
            assert(self.prms.has_key(get_name(t[-1])))
            for ti in t[:-1]:
                assert(type(ti) is not str or self.consts.has_key(get_name(ti)))
        return terms
    def eval_consts(self, const_list, wgt=1.):
        '''Multiply out constants (and wgts) for placing in matrix.'''
        const_list = [self.consts[get_name(c)].get_val(c) for c in const_list]
        return wgt * reduce(lambda x,y: x*y, const_list, 1.)
    def put_matrix(self, m, eqnum, prm_order, complex=True):
        '''Place this equation in line eqnum of pre-made (# eqs,# prms) matrix m.'''
<<<<<<< HEAD
        xs,ys,vals = self.sparse_form(eqnum, prm_order, complex=complex)
        ones = np.ones_like(m[0,0])
        m[xs,ys] = [v * ones for v in vals] # XXX ugly
        return
    def sparse_form(self, eqnum, prm_order, complex=True):
        xs, ys, vals = [], [], []
        for term in self.terms:
            p = self.prms[get_name(term[-1])]
            f = self.eval_consts(term[:-1], self.wgt)
            try: x,y,val = p.sparse_form(term[-1], eqnum, prm_order, f.flatten(), complex)
            except(AttributeError): # happens if f is a scalar
                x,y,val = p.sparse_form(term[-1], eqnum, prm_order, f, complex)
            xs += x; ys += y; vals += val
        return xs, ys, vals
=======
        for term in self.terms:
            p = self.prms[get_name(term[-1])]
            f = self.eval_consts(term[:-1], self.wgt)
            #p.put_matrix(term[-1], m, eqnum, prm_order, f, complex)
            try: p.put_matrix(term[-1], m, eqnum, prm_order, f.flatten(), complex) # Flatten dimensions of data
            except(AttributeError): p.put_matrix(term[-1], m, eqnum, prm_order, f, complex)
>>>>>>> 1b88504b
        
class LinearSolver:
    '''Estimate parameters using (AtA)^-1At)'''
    def __init__(self, data, wgts={}, **kwargs):
        self.data = data
        for k in wgts: assert(np.iscomplexobj(wgts[k]) == False) # tricky errors happen if wgts are complex
        self.wgts = wgts
        for k in wgts: assert(np.iscomplexobj(wgts[k]) == False) # tricky errors happen if wgts are complex
        self.keys = data.keys()
        self.eqs = [LinearEquation(k,wgts=self.wgts.get(k,1.), **kwargs) for k in self.keys]
        # XXX add ability to have more than one measurment for a key=equation
        self.prms = {}
        for eq in self.eqs: self.prms.update(eq.prms)
        self.consts = {}
        for eq in self.eqs: self.consts.update(eq.consts)
        self.prm_order = {}
        for i,p in enumerate(self.prms): self.prm_order[p] = i
        # infer dtype for later arrays
        self.complex = kwargs.pop('complex',False)
        for dset in [data, self.consts]:
            for k in dset: self.complex |= np.iscomplexobj(dset[k])
        self.shape = self._shape()
    def _shape(self):
<<<<<<< HEAD
        '''Get broadcast shape of constants, weights for last dim of A'''
=======
        '''Get shape of solutions from shape of constants, weights, and data.'''
>>>>>>> 1b88504b
        sh = []
        for k in self.consts:
            shk = self.consts[k].shape()
            if len(shk) > len(sh): sh += [0] * (len(shk)-len(sh))
            for i in xrange(min(len(sh),len(shk))): sh[i] = max(sh[i],shk[i])
        for k in self.wgts:
            try: shk = self.wgts[k].shape
            except(AttributeError): continue
            if len(shk) > len(sh): sh += [0] * (len(shk)-len(sh))
            for i in xrange(min(len(sh),len(shk))): sh[i] = max(sh[i],shk[i])
<<<<<<< HEAD
=======
        for k in self.data:
            try: shk = self.data[k].shape
            except(AttributeError): continue
            if len(shk) > len(sh): sh += [0] * (len(shk)-len(sh))
            for i in xrange(min(len(sh),len(shk))): sh[i] = max(sh[i],shk[i])
>>>>>>> 1b88504b
        return tuple(sh)
    def _A_shape(self):
        '''Get shape of A matrix (# eqs, # prms, data.size). Now always 3D.'''
        try: sh = (reduce(lambda x,y: x*y, self.shape),) # flatten data dimensions so A is always 3D
        except(TypeError): sh = (1,)
<<<<<<< HEAD
        if self.complex: return (2*len(self.eqs),2*len(self.prm_order))+sh
        else: return (len(self.eqs),len(self.prm_order))+sh
    def get_A(self):
        '''Return A matrix for A*x=y.'''
=======
        if self.complex: return (2*len(self.eqs),2*len(self.prm_order))+sh # XXX
        else: return (len(self.eqs),len(self.prm_order))+sh # XXX
    def get_A(self):
        '''Return A matrix for A*x=y.'''
        #A = lil_matrix((len(self.eqs),self.nprms), dtype=dtype)
        #A = np.zeros(self._A_shape(), dtype=self.dtype)
        #XXX A could be sparse, even if AtAiAt isn't
>>>>>>> 1b88504b
        A = np.zeros(self._A_shape(), dtype=np.float) # float even if complex (r/i treated separately)
        xs,ys,vals = self.sparse_form()
        ones = np.ones_like(A[0,0])
        A[xs,ys] = [v * ones for v in vals] # XXX ugly
        return A
<<<<<<< HEAD
    def sparse_form(self):
        xs, ys, vals = [], [], []
        for i,eq in enumerate(self.eqs):
            x,y,val = eq.sparse_form(i, self.prm_order, self.complex)
            xs += x; ys += y; vals += val
        return xs, ys, vals
    def get_weighted_data(self):
        '''Return y = data * wgt as a 2D vector, regardless of original data/wgt shape.'''
        d = np.array([self.data[k] for k in self.keys])
        if len(self.wgts) > 0:
            w = np.array([self.wgts[k] for k in self.keys])
            w.shape += (1,) * (d.ndim-w.ndim)
            d.shape += (1,) * (w.ndim-d.ndim)
            d = d*w
        self._data_shape = d.shape[1:] # store for reshaping sols to original
        d.shape = (d.shape[0],-1) # Flatten 
        if np.iscomplexobj(d):
            rv = np.empty((2*d.shape[0],)+d.shape[1:], dtype=np.float)
            rv[::2],rv[1::2] = d.real, d.imag
            return rv
        else: return d.astype(np.float)
    def solve(self, rcond=1e-10, verbose=False): # XXX add prm for used AtAiAt for all k?
        '''Compute x' = (At A)^-1 At * y, returning x' as dict of prms:values.'''
        A = self.get_A()
        assert(A.ndim == 3)
        #xs, ys, vals = self.get_A_sparse() # XXX switch to sparse?
        Ashape = self._A_shape()
        y = self.get_weighted_data()
        x = np.empty((Ashape[1],y.shape[-1]), dtype=np.float)
        AtAiAt = None
        for k in xrange(y.shape[-1]):
            if verbose: print 'Solving %d/%d' % (k, y.shape[-1])
            if AtAiAt is None or Ashape[-1] != 1:
                #Ak = csr_matrix((vals, (xs,ys))) # XXX switch to sparse?
                Ak = A[...,k]
                #AtA = np.einsum('ji...,jk...->ik...', A, A) # slow
                AtA = Ak.T.dot(Ak) # XXX .toarray() for sparse case?
                # pinv 2/3, dot 1/3 compute time for 1200x1200 array
                AtAi = np.linalg.pinv(AtA, rcond=rcond)
                #AtAiA[...,i] = np.einsum('ij...,kj...->ik...', AtAi,A) # slow
                AtAiAt = Ak.dot(AtAi).T # XXX .toarray() for sparse?
            #x[...,k] = np.einsum('ij,j->i', AtAiAt, y[...,k]) # slow
            x[...,k:k+1] = np.dot(AtAiAt,y[...,k:k+1])
        x.shape = x.shape[:1] + self._data_shape # restore to shape of original data
=======
    def get_AtAiAt(self, A=None, rcond=1e-10):
        '''Return (A.T * A)^-1 * A.T.  Often most computationally expensive step.'''
        if A is None: A = self.get_A()
        #print 'A', A.shape
        assert(A.ndim == 3)
        AtAiA = np.empty((A.shape[1],A.shape[0],A.shape[2]), dtype=A.dtype)
        for i in xrange(AtAiA.shape[-1]):
            #AtAi = scipy.sparse.linalg.inv(AtA)
            #AtA = np.einsum('ji...,jk...->ik...', A, A) # too expensive
            AtA = np.dot(A[...,i].T,A[...,i])
            AtAi = np.linalg.pinv(AtA, rcond=rcond)
            #AtAiA[...,i] = np.einsum('ij...,kj...->ik...', AtAi,A) # too expensive
            AtAiA[...,i] = np.dot(AtAi,A[...,i].T)
        return AtAiA
    def get_weighted_data(self):
        '''Return y = data * wgt as a 2D vector, regardless of original data/wgt shape.'''
        d = np.array([self.data[k] for k in self.keys])
        w = np.array([self.wgts[k] for k in self.keys])
        w.shape += (1,) * (d.ndim-w.ndim)
        d.shape += (1,) * (w.ndim-d.ndim)
        dw = d * w
        dw.shape = (dw.shape[0],-1) # Flatten 
        if np.iscomplexobj(dw):
            rv = np.empty((2*dw.shape[0],)+dw.shape[1:], dtype=np.float)
            rv[::2],rv[1::2] = dw.real, dw.imag
            return rv
        else: return dw.astype(np.float)
    def solve(self):
        '''Compute x' = (At A)^-1 At * y, returning x' as dict of prms:values.'''
        y = self.get_weighted_data()
        AtAiAt = self.get_AtAiAt()
        #print 'AtAiAt,y', AtAiAt.shape, y.shape
        x = np.einsum('ij...,j...->i...', AtAiAt, y) # XXX switch this out
        #x = np.dot(AtAiAt, y)
        #print 'x', x.shape, self.shape
        x.shape = x.shape[:1] + self.shape # restore to shape of original data
>>>>>>> 1b88504b
        sol = {}
        for p in self.prms.values(): sol.update(p.get_sol(x,self.prm_order))
        return sol

# XXX need to add support for conjugated constants
def conjterm(term, mode='amp'):
    '''Modify prefactor for conjugated terms, according to mode='amp|phs|real|imag'.'''
    f = {'amp':1,'phs':-1,'real':1,'imag':1j}[mode] # if KeyError, mode was invalid
    terms = [[f,t[:-1]] if t.endswith('_') else [t] for t in term]
    return reduce(lambda x,y: x+y, terms)

def jointerms(terms): return '+'.join(['*'.join(map(str,t)) for t in terms])

class LogProductSolver: 
    '''For equations that are purely products (e.g. x*y*z = m), use 
    logarithms to linearize.  For complex variables, a trailing '_' in
    the name is used to denote conjugation (e.g. x*y_ parses as x * y.conj()).
    For LogProductSolver to work'''
    def __init__(self, data, wgts={}, **kwargs):
        keys = data.keys()
        eqs = [ast_getterms(ast.parse(k, mode='eval')) for k in keys]
        logamp, logphs = {}, {}
        logampw, logphsw = {}, {}
        for k,eq in zip(keys,eqs):
            assert(len(eq) == 1) # equations have to be purely products---no adds
            eqamp = jointerms([conjterm([t],mode='amp') for t in eq[0]])
            eqphs = jointerms([conjterm([t],mode='phs') for t in eq[0]])
            dk = np.log(data[k])
            logamp[eqamp],logphs[eqphs] = dk.real, dk.imag
            try: logampw[eqamp],logphsw[eqphs] = wgts[k], wgts[k]
            except(KeyError): pass
        logamp_consts, logphs_consts = {}, {}
        for k in kwargs:
            c = np.log(kwargs[k])
            logamp_consts[k], logphs_consts[k] = c.real, c.imag
        self.ls_amp = LinearSolver(logamp, logampw, **logamp_consts)
        self.ls_phs = LinearSolver(logphs, logphsw, **logphs_consts)
    def solve(self, rcond=1e-10, verbose=False):
        sol_amp = self.ls_amp.solve(rcond=rcond, verbose=verbose)
        sol_phs = self.ls_phs.solve(rcond=rcond, verbose=verbose)
        sol = {}
        for k in sol_amp: sol[k] = np.exp(sol_amp[k] + 1j*sol_phs[k])   
        return sol

def taylor_expand(term, consts={}, prepend='d'):
    '''First-order Taylor expand a term (product of variables) wrt all
    parameters except those listed in consts.'''
    terms = []
    terms.append(term)
    for i,t in enumerate(term):
        if type(t) is not str or get_name(t) in consts: continue
        terms.append(term[:i]+[prepend+t]+term[i+1:])
    return terms

# XXX make a version of linproductsolver that taylor expands in e^{a+bi} form
<<<<<<< HEAD
class LinProductSolver:
=======
class LinProductSolver(LinearSolver): # XXX probably shouldn't inherit
>>>>>>> 1b88504b
    '''For equations that are purely products (e.g. x*y*z = m), use 
    1st order Taylor expansion to linearize.  For complex variables, a trailing '_' in
    the name is used to denote conjugation (e.g. x*y_ parses as x * y.conj()).
    Approximate parameter solutions needs to be passed in as sols.'''
    def __init__(self, data, sols, wgts={}, **kwargs):
        self.prepend = 'd' # XXX make this something hard to collide with
        keys = data.keys()
        eqs = [ast_getterms(ast.parse(k, mode='eval')) for k in keys]
        dlin, wlin = {}, {}
        taylors = []
        for eq in eqs:
            assert(len(eq) == 1) # equations have to be purely products---no adds
            taylors.append(taylor_expand(eq[0], kwargs, prepend=self.prepend))
        self.sol0 = sols
        kwargs.update(sols)
        for k,taylor in zip(keys,taylors):
            eq = LinearEquation(taylor[1:], **kwargs) # exclude zero-order term
            ans0 = eq.eval_consts(taylor[0])
            nk = jointerms(eq.terms)
            dlin[nk] = data[k]-ans0
            try: wlin[nk] = wgts[k]
            except(KeyError): pass
        self.ls = LinearSolver(dlin, wgts=wlin, **kwargs)
    def solve(self, rcond=1e-10, verbose=False):
        dsol = self.ls.solve(rcond=rcond, verbose=verbose)
        sol = {}
        for dk in dsol:
            k = dk[len(self.prepend):]
            sol[k] = self.sol0[k] + dsol[dk]
        return sol

        <|MERGE_RESOLUTION|>--- conflicted
+++ resolved
@@ -56,13 +56,10 @@
     def put_matrix(self, name, m, eqnum, prm_order, prefactor, complex=True):
         '''Return line for A matrix in A*x=y.  Handles conj if name='prmname_' is 
         requested instead of name='prmname'.'''
-<<<<<<< HEAD
         xs,ys,vals = self.sparse_form(name, eqnum, prm_order, prefactor, complex=complex)
         m[xs,ys,0] = vals
     def sparse_form(self, name, eqnum, prm_order, prefactor, complex=True):
         xs,ys,vals = [], [], []
-=======
->>>>>>> 1b88504b
         if complex: # XXX for now, either everything's complex or everything's real
             name,conj = get_name(name, True)
             ordr,ordi = 2*prm_order[self.name], 2*prm_order[self.name]+1 
@@ -126,7 +123,6 @@
         return wgt * reduce(lambda x,y: x*y, const_list, 1.)
     def put_matrix(self, m, eqnum, prm_order, complex=True):
         '''Place this equation in line eqnum of pre-made (# eqs,# prms) matrix m.'''
-<<<<<<< HEAD
         xs,ys,vals = self.sparse_form(eqnum, prm_order, complex=complex)
         ones = np.ones_like(m[0,0])
         m[xs,ys] = [v * ones for v in vals] # XXX ugly
@@ -141,14 +137,6 @@
                 x,y,val = p.sparse_form(term[-1], eqnum, prm_order, f, complex)
             xs += x; ys += y; vals += val
         return xs, ys, vals
-=======
-        for term in self.terms:
-            p = self.prms[get_name(term[-1])]
-            f = self.eval_consts(term[:-1], self.wgt)
-            #p.put_matrix(term[-1], m, eqnum, prm_order, f, complex)
-            try: p.put_matrix(term[-1], m, eqnum, prm_order, f.flatten(), complex) # Flatten dimensions of data
-            except(AttributeError): p.put_matrix(term[-1], m, eqnum, prm_order, f, complex)
->>>>>>> 1b88504b
         
 class LinearSolver:
     '''Estimate parameters using (AtA)^-1At)'''
@@ -172,11 +160,7 @@
             for k in dset: self.complex |= np.iscomplexobj(dset[k])
         self.shape = self._shape()
     def _shape(self):
-<<<<<<< HEAD
         '''Get broadcast shape of constants, weights for last dim of A'''
-=======
-        '''Get shape of solutions from shape of constants, weights, and data.'''
->>>>>>> 1b88504b
         sh = []
         for k in self.consts:
             shk = self.consts[k].shape()
@@ -187,39 +171,20 @@
             except(AttributeError): continue
             if len(shk) > len(sh): sh += [0] * (len(shk)-len(sh))
             for i in xrange(min(len(sh),len(shk))): sh[i] = max(sh[i],shk[i])
-<<<<<<< HEAD
-=======
-        for k in self.data:
-            try: shk = self.data[k].shape
-            except(AttributeError): continue
-            if len(shk) > len(sh): sh += [0] * (len(shk)-len(sh))
-            for i in xrange(min(len(sh),len(shk))): sh[i] = max(sh[i],shk[i])
->>>>>>> 1b88504b
         return tuple(sh)
     def _A_shape(self):
         '''Get shape of A matrix (# eqs, # prms, data.size). Now always 3D.'''
         try: sh = (reduce(lambda x,y: x*y, self.shape),) # flatten data dimensions so A is always 3D
         except(TypeError): sh = (1,)
-<<<<<<< HEAD
         if self.complex: return (2*len(self.eqs),2*len(self.prm_order))+sh
         else: return (len(self.eqs),len(self.prm_order))+sh
     def get_A(self):
         '''Return A matrix for A*x=y.'''
-=======
-        if self.complex: return (2*len(self.eqs),2*len(self.prm_order))+sh # XXX
-        else: return (len(self.eqs),len(self.prm_order))+sh # XXX
-    def get_A(self):
-        '''Return A matrix for A*x=y.'''
-        #A = lil_matrix((len(self.eqs),self.nprms), dtype=dtype)
-        #A = np.zeros(self._A_shape(), dtype=self.dtype)
-        #XXX A could be sparse, even if AtAiAt isn't
->>>>>>> 1b88504b
         A = np.zeros(self._A_shape(), dtype=np.float) # float even if complex (r/i treated separately)
         xs,ys,vals = self.sparse_form()
         ones = np.ones_like(A[0,0])
         A[xs,ys] = [v * ones for v in vals] # XXX ugly
         return A
-<<<<<<< HEAD
     def sparse_form(self):
         xs, ys, vals = [], [], []
         for i,eq in enumerate(self.eqs):
@@ -264,44 +229,6 @@
             #x[...,k] = np.einsum('ij,j->i', AtAiAt, y[...,k]) # slow
             x[...,k:k+1] = np.dot(AtAiAt,y[...,k:k+1])
         x.shape = x.shape[:1] + self._data_shape # restore to shape of original data
-=======
-    def get_AtAiAt(self, A=None, rcond=1e-10):
-        '''Return (A.T * A)^-1 * A.T.  Often most computationally expensive step.'''
-        if A is None: A = self.get_A()
-        #print 'A', A.shape
-        assert(A.ndim == 3)
-        AtAiA = np.empty((A.shape[1],A.shape[0],A.shape[2]), dtype=A.dtype)
-        for i in xrange(AtAiA.shape[-1]):
-            #AtAi = scipy.sparse.linalg.inv(AtA)
-            #AtA = np.einsum('ji...,jk...->ik...', A, A) # too expensive
-            AtA = np.dot(A[...,i].T,A[...,i])
-            AtAi = np.linalg.pinv(AtA, rcond=rcond)
-            #AtAiA[...,i] = np.einsum('ij...,kj...->ik...', AtAi,A) # too expensive
-            AtAiA[...,i] = np.dot(AtAi,A[...,i].T)
-        return AtAiA
-    def get_weighted_data(self):
-        '''Return y = data * wgt as a 2D vector, regardless of original data/wgt shape.'''
-        d = np.array([self.data[k] for k in self.keys])
-        w = np.array([self.wgts[k] for k in self.keys])
-        w.shape += (1,) * (d.ndim-w.ndim)
-        d.shape += (1,) * (w.ndim-d.ndim)
-        dw = d * w
-        dw.shape = (dw.shape[0],-1) # Flatten 
-        if np.iscomplexobj(dw):
-            rv = np.empty((2*dw.shape[0],)+dw.shape[1:], dtype=np.float)
-            rv[::2],rv[1::2] = dw.real, dw.imag
-            return rv
-        else: return dw.astype(np.float)
-    def solve(self):
-        '''Compute x' = (At A)^-1 At * y, returning x' as dict of prms:values.'''
-        y = self.get_weighted_data()
-        AtAiAt = self.get_AtAiAt()
-        #print 'AtAiAt,y', AtAiAt.shape, y.shape
-        x = np.einsum('ij...,j...->i...', AtAiAt, y) # XXX switch this out
-        #x = np.dot(AtAiAt, y)
-        #print 'x', x.shape, self.shape
-        x.shape = x.shape[:1] + self.shape # restore to shape of original data
->>>>>>> 1b88504b
         sol = {}
         for p in self.prms.values(): sol.update(p.get_sol(x,self.prm_order))
         return sol
@@ -357,11 +284,7 @@
     return terms
 
 # XXX make a version of linproductsolver that taylor expands in e^{a+bi} form
-<<<<<<< HEAD
 class LinProductSolver:
-=======
-class LinProductSolver(LinearSolver): # XXX probably shouldn't inherit
->>>>>>> 1b88504b
     '''For equations that are purely products (e.g. x*y*z = m), use 
     1st order Taylor expansion to linearize.  For complex variables, a trailing '_' in
     the name is used to denote conjugation (e.g. x*y_ parses as x * y.conj()).
